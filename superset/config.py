# Licensed to the Apache Software Foundation (ASF) under one
# or more contributor license agreements.  See the NOTICE file
# distributed with this work for additional information
# regarding copyright ownership.  The ASF licenses this file
# to you under the Apache License, Version 2.0 (the
# "License"); you may not use this file except in compliance
# with the License.  You may obtain a copy of the License at
#
#   http://www.apache.org/licenses/LICENSE-2.0
#
# Unless required by applicable law or agreed to in writing,
# software distributed under the License is distributed on an
# "AS IS" BASIS, WITHOUT WARRANTIES OR CONDITIONS OF ANY
# KIND, either express or implied.  See the License for the
# specific language governing permissions and limitations
# under the License.
"""The main config file for Superset

All configuration in this file can be overridden by providing a superset_config
in your PYTHONPATH as there is a ``from superset_config import *``
at the end of this file.
"""

# mypy: ignore-errors
# pylint: disable=too-many-lines
from __future__ import annotations

import importlib.util
import json
import logging
import os
import re
import sys
from collections import OrderedDict
from contextlib import contextmanager
from datetime import timedelta
from email.mime.multipart import MIMEMultipart
from importlib.resources import files
from typing import Any, Callable, Iterator, Literal, TYPE_CHECKING, TypedDict

import click
from celery.schedules import crontab
from flask import Blueprint
from flask_appbuilder.security.manager import AUTH_DB
from flask_caching.backends.base import BaseCache
from pandas import Series
from pandas._libs.parsers import STR_NA_VALUES
from sqlalchemy.engine.url import URL
from sqlalchemy.orm.query import Query

from superset.advanced_data_type.plugins.internet_address import internet_address
from superset.advanced_data_type.plugins.internet_port import internet_port
from superset.advanced_data_type.types import AdvancedDataType
from superset.constants import CHANGE_ME_SECRET_KEY
from superset.jinja_context import BaseTemplateProcessor
from superset.key_value.types import JsonKeyValueCodec
from superset.stats_logger import DummyStatsLogger
from superset.superset_typing import CacheConfig
from superset.tasks.types import ExecutorType
from superset.themes.types import Theme
from superset.utils import core as utils
from superset.utils.encrypt import SQLAlchemyUtilsAdapter
from superset.utils.log import DBEventLogger
from superset.utils.logging_configurator import DefaultLoggingConfigurator
from superset.utils.version import get_dev_env_label

logger = logging.getLogger(__name__)

if TYPE_CHECKING:
    from flask_appbuilder.security.sqla import models
    from sqlglot import Dialect, Dialects  # pylint: disable=disallowed-sql-import

    from superset.connectors.sqla.models import SqlaTable
    from superset.models.core import Database
    from superset.models.dashboard import Dashboard
    from superset.models.slice import Slice

    DialectExtensions = dict[str, Dialects | type[Dialect]]

# Realtime stats logger, a StatsD implementation exists
STATS_LOGGER = DummyStatsLogger()

# By default will log events to the metadata database with `DBEventLogger`
# Note that you can use `StdOutEventLogger` for debugging
# Note that you can write your own event logger by extending `AbstractEventLogger`
# https://github.com/apache/superset/blob/master/superset/utils/log.py
EVENT_LOGGER = DBEventLogger()

SUPERSET_LOG_VIEW = True

# This config is used to enable/disable the folowing security menu items:
# List Users, List Roles, List Groups
SUPERSET_SECURITY_VIEW_MENU = True

BASE_DIR = str(files("superset"))
if "SUPERSET_HOME" in os.environ:
    DATA_DIR = os.environ["SUPERSET_HOME"]
else:
    DATA_DIR = os.path.expanduser("~/.superset")

# ---------------------------------------------------------
# Superset specific config
# ---------------------------------------------------------
VERSION_INFO_FILE = str(files("superset") / "static/version_info.json")
PACKAGE_JSON_FILE = str(files("superset") / "static/assets/package.json")


# Multiple favicons can be specified here. The "href" property
# is mandatory, but "sizes," "type," and "rel" are optional.
# For example:
# {
#     "href":path/to/image.png",
#     "sizes": "16x16",
#     "type": "image/png"
#     "rel": "icon"
# },
FAVICONS = [{"href": "/static/assets/images/favicon.png"}]


def _try_json_readversion(filepath: str) -> str | None:
    try:
        with open(filepath) as f:
            return json.load(f).get("version")
    except Exception:  # pylint: disable=broad-except
        return None


def _try_json_readsha(filepath: str, length: int) -> str | None:
    try:
        with open(filepath) as f:
            return json.load(f).get("GIT_SHA")[:length]
    except Exception:  # pylint: disable=broad-except
        return None


#
# If True, we will skip the call to load the logger config found in alembic.init
#
ALEMBIC_SKIP_LOG_CONFIG = False

# Depending on the context in which this config is loaded, the
# version_info.json file may or may not be available, as it is
# generated on install via setup.py. In the event that we're
# actually running Superset, we will have already installed,
# therefore it WILL exist. When unit tests are running, however,
# it WILL NOT exist, so we fall back on reading package.json
VERSION_STRING = _try_json_readversion(VERSION_INFO_FILE) or _try_json_readversion(
    PACKAGE_JSON_FILE
)

VERSION_SHA_LENGTH = 8
VERSION_SHA = _try_json_readsha(VERSION_INFO_FILE, VERSION_SHA_LENGTH)

# Build number is shown in the About section if available. This
# can be replaced at build time to expose build information.
BUILD_NUMBER = None

# default viz used in chart explorer & SQL Lab explore
DEFAULT_VIZ_TYPE = "table"

# default row limit when requesting chart data
ROW_LIMIT = 50000
# default row limit when requesting samples from datasource in explore view
SAMPLES_ROW_LIMIT = 1000
# default row limit for native filters
NATIVE_FILTER_DEFAULT_ROW_LIMIT = 1000
# max rows retrieved by filter select auto complete
FILTER_SELECT_ROW_LIMIT = 10000

# SupersetClient HTTP retry configuration
# Controls retry behavior for all HTTP requests made through SupersetClient
# This helps handle transient server errors (like 502 Bad Gateway) automatically
SUPERSET_CLIENT_RETRY_ATTEMPTS = 3  # Maximum number of retry attempts
SUPERSET_CLIENT_RETRY_DELAY = 1000  # Initial retry delay in milliseconds
SUPERSET_CLIENT_RETRY_BACKOFF_MULTIPLIER = 2  # Exponential backoff multiplier
SUPERSET_CLIENT_RETRY_MAX_DELAY = 10000  # Maximum retry delay cap in milliseconds
SUPERSET_CLIENT_RETRY_JITTER_MAX = 1000  # Maximum random jitter in milliseconds
# HTTP status codes that should trigger retries (502, 503, 504 gateway errors)
SUPERSET_CLIENT_RETRY_STATUS_CODES = [502, 503, 504]
# default time filter in explore
# values may be "Last day", "Last week", "<ISO date> : now", etc.
DEFAULT_TIME_FILTER = utils.NO_TIME_RANGE

# This is an important setting, and should be lower than your
# [load balancer / proxy / envoy / kong / ...] timeout settings.
# You should also make sure to configure your WSGI server
# (gunicorn, nginx, apache, ...) timeout setting to be <= to this setting
SUPERSET_WEBSERVER_TIMEOUT = int(timedelta(minutes=1).total_seconds())

# this 2 settings are used by dashboard period force refresh feature
# When user choose auto force refresh frequency
# < SUPERSET_DASHBOARD_PERIODICAL_REFRESH_LIMIT
# they will see warning message in the Refresh Interval Modal.
# please check PR #9886
SUPERSET_DASHBOARD_PERIODICAL_REFRESH_LIMIT = 0
SUPERSET_DASHBOARD_PERIODICAL_REFRESH_WARNING_MESSAGE = None

SUPERSET_DASHBOARD_POSITION_DATA_LIMIT = 65535
CUSTOM_SECURITY_MANAGER = None
SQLALCHEMY_TRACK_MODIFICATIONS = False
# ---------------------------------------------------------

# Your App secret key. Make sure you override it on superset_config.py
# or use `SUPERSET_SECRET_KEY` environment variable.
# Use a strong complex alphanumeric string and use a tool to help you generate
# a sufficiently random sequence, ex: openssl rand -base64 42"
SECRET_KEY = os.environ.get("SUPERSET_SECRET_KEY") or CHANGE_ME_SECRET_KEY

# The SQLAlchemy connection string.
SQLALCHEMY_DATABASE_URI = (
    f"""sqlite:///{os.path.join(DATA_DIR, "superset.db")}?check_same_thread=false"""
)

# SQLALCHEMY_DATABASE_URI = 'mysql://myapp@localhost/myapp'
# SQLALCHEMY_DATABASE_URI = 'postgresql://root:password@localhost/myapp'

# This config is exposed through flask-sqlalchemy, and can be used to set your metadata
# database connection settings. You can use this to set arbitrary connection settings
# that may be specific to the database engine you are using.
# Note that you can use this to set the isolation level of your database, as in
# `SQLALCHEMY_ENGINE_OPTIONS = {"isolation_level": "READ COMMITTED"}`
# Also note that we recommend READ COMMITTED for regular operation.
# Find out more here https://flask-sqlalchemy.palletsprojects.com/en/3.1.x/config/
SQLALCHEMY_ENGINE_OPTIONS = {}

# In order to hook up a custom password store for all SQLALCHEMY connections
# implement a function that takes a single argument of type 'sqla.engine.url',
# returns a password and set SQLALCHEMY_CUSTOM_PASSWORD_STORE.
#
# example:
# def lookup_password(url):
#     return 'secret'
# SQLALCHEMY_CUSTOM_PASSWORD_STORE = lookup_password
SQLALCHEMY_CUSTOM_PASSWORD_STORE = None

#
# The EncryptedFieldTypeAdapter is used whenever we're building SqlAlchemy models
# which include sensitive fields that should be app-encrypted BEFORE sending
# to the DB.
#
# Note: the default impl leverages SqlAlchemyUtils' EncryptedType, which defaults
#  to AesEngine that uses AES-128 under the covers using the app's SECRET_KEY
#  as key material. Do note that AesEngine allows for queryability over the
#  encrypted fields.
#
#  To change the default engine you need to define your own adapter:
#
# e.g.:
#
# class AesGcmEncryptedAdapter(
#     AbstractEncryptedFieldAdapter
# ):
#     def create(
#         self,
#         app_config: Optional[Dict[str, Any]],
#         *args: List[Any],
#         **kwargs: Optional[Dict[str, Any]],
#     ) -> TypeDecorator:
#         if app_config:
#             return EncryptedType(
#                 *args, app_config["SECRET_KEY"], engine=AesGcmEngine, **kwargs
#             )
#         raise Exception("Missing app_config kwarg")
#
#
#  SQLALCHEMY_ENCRYPTED_FIELD_TYPE_ADAPTER = AesGcmEncryptedAdapter
SQLALCHEMY_ENCRYPTED_FIELD_TYPE_ADAPTER = (  # pylint: disable=invalid-name
    SQLAlchemyUtilsAdapter
)

# Extends the default SQLGlot dialects with additional dialects
SQLGLOT_DIALECTS_EXTENSIONS: DialectExtensions | Callable[[], DialectExtensions] = {}

# The limit of queries fetched for query search
QUERY_SEARCH_LIMIT = 1000

# Flask-WTF flag for CSRF
WTF_CSRF_ENABLED = True

# Add endpoints that need to be exempt from CSRF protection
WTF_CSRF_EXEMPT_LIST = [
    "superset.charts.data.api.data",
    "superset.dashboards.api.cache_dashboard_screenshot",
    "superset.views.core.explore_json",
    "superset.views.core.log",
    "superset.views.datasource.views.samples",
]

# Whether to run the web server in debug mode or not
DEBUG = utils.parse_boolean_string(os.environ.get("FLASK_DEBUG"))
FLASK_USE_RELOAD = True

# Enable profiling of Python calls. Turn this on and append ``?_instrument=1``
# to the page to see the call stack.
PROFILING = False

# Superset allows server-side python stacktraces to be surfaced to the
# user when this feature is on. This may have security implications
# and it's more secure to turn it off in production settings.
SHOW_STACKTRACE = False

# Use all X-Forwarded headers when ENABLE_PROXY_FIX is True.
# When proxying to a different port, set "x_port" to 0 to avoid downstream issues.
ENABLE_PROXY_FIX = False
PROXY_FIX_CONFIG = {"x_for": 1, "x_proto": 1, "x_host": 1, "x_port": 1, "x_prefix": 1}

# Configuration for scheduling queries from SQL Lab.
SCHEDULED_QUERIES: dict[str, Any] = {}

# FAB Rate limiting: this is a security feature for preventing DDOS attacks. The
# feature is on by default to make Superset secure by default, but you should
# fine tune the limits to your needs. You can read more about the different
# parameters here: https://flask-limiter.readthedocs.io/en/stable/configuration.html
RATELIMIT_ENABLED = os.environ.get("SUPERSET_ENV") == "production"
RATELIMIT_APPLICATION = "50 per second"
AUTH_RATE_LIMITED = True
AUTH_RATE_LIMIT = "5 per second"
# A storage location conforming to the scheme in storage-scheme. See the limits
# library for allowed values: https://limits.readthedocs.io/en/stable/storage.html
# RATELIMIT_STORAGE_URI = "redis://host:port"
# A callable that returns the unique identity of the current request.
# RATELIMIT_REQUEST_IDENTIFIER = flask.Request.endpoint

# ------------------------------
# GLOBALS FOR APP Builder
# ------------------------------
# Uncomment to setup Your App name
APP_NAME = "Superset"

# Specify the App icon
APP_ICON = "/static/assets/images/superset-logo-horiz.png"

# Specify where clicking the logo would take the user'
# Default value of None will take you to '/superset/welcome'
# You can also specify a relative URL e.g. '/superset/welcome' or '/dashboards/list'
# or you can specify a full URL e.g. 'https://foo.bar'
LOGO_TARGET_PATH = None

# Specify tooltip that should appear when hovering over the App Icon/Logo
LOGO_TOOLTIP = ""

# Specify any text that should appear to the right of the logo
LOGO_RIGHT_TEXT: Callable[[], str] | str = ""

# Enables SWAGGER UI for superset openapi spec
# ex: http://localhost:8080/swagger/v1
FAB_API_SWAGGER_UI = True

# ----------------------------------------------------
# AUTHENTICATION CONFIG
# ----------------------------------------------------
# The authentication type
# AUTH_DB : Is for database (username/password)
# AUTH_LDAP : Is for LDAP
# AUTH_REMOTE_USER : Is for using REMOTE_USER from web server
AUTH_TYPE = AUTH_DB

# Uncomment to setup Full admin role name
# AUTH_ROLE_ADMIN = 'Admin'

# Uncomment to setup Public role name, no authentication needed
# AUTH_ROLE_PUBLIC = 'Public'

# Will allow user self registration
# AUTH_USER_REGISTRATION = True

# The default user self registration role
# AUTH_USER_REGISTRATION_ROLE = "Public"

# When using LDAP Auth, setup the LDAP server
# AUTH_LDAP_SERVER = "ldap://ldapserver.new"

# Uncomment to setup OpenID providers example for OpenID authentication
# OPENID_PROVIDERS = [
#    { 'name': 'Yahoo', 'url': 'https://open.login.yahoo.com/' },
#    { 'name': 'Flickr', 'url': 'https://www.flickr.com/<username>' },
# ]
# ---------------------------------------------------
# Roles config
# ---------------------------------------------------
# Grant public role the same set of permissions as for a selected builtin role.
# This is useful if one wants to enable anonymous users to view
# dashboards. Explicit grant on specific datasets is still required.
PUBLIC_ROLE_LIKE: str | None = None

# ---------------------------------------------------
# Babel config for translations
# ---------------------------------------------------
# Setup default language
BABEL_DEFAULT_LOCALE = "en"
# Your application default translation path
BABEL_DEFAULT_FOLDER = "superset/translations"
# The allowed translation for your app
LANGUAGES = {
    "en": {"flag": "us", "name": "English"},
    "es": {"flag": "es", "name": "Spanish"},
    "it": {"flag": "it", "name": "Italian"},
    "fr": {"flag": "fr", "name": "French"},
    "zh": {"flag": "cn", "name": "Chinese"},
    "zh_TW": {"flag": "tw", "name": "Traditional Chinese"},
    "ja": {"flag": "jp", "name": "Japanese"},
    "de": {"flag": "de", "name": "German"},
    "pl": {"flag": "pl", "name": "Polish"},
    "pt": {"flag": "pt", "name": "Portuguese"},
    "pt_BR": {"flag": "br", "name": "Brazilian Portuguese"},
    "ru": {"flag": "ru", "name": "Russian"},
    "ko": {"flag": "kr", "name": "Korean"},
    "sk": {"flag": "sk", "name": "Slovak"},
    "sl": {"flag": "si", "name": "Slovenian"},
    "nl": {"flag": "nl", "name": "Dutch"},
    "uk": {"flag": "uk", "name": "Ukranian"},
}
# Turning off i18n by default as translation in most languages are
# incomplete and not well maintained.
LANGUAGES = {}


# Override the default d3 locale format
# Default values are equivalent to
# D3_FORMAT = {
#     "decimal": ".",           # - decimal place string (e.g., ".").
#     "thousands": ",",         # - group separator string (e.g., ",").
#     "grouping": [3],          # - array of group sizes (e.g., [3]), cycled as needed.
#     "currency": ["$", ""]     # - currency prefix/suffix strings (e.g., ["$", ""])
# }
# https://github.com/d3/d3-format/blob/main/README.md#formatLocale
class D3Format(TypedDict, total=False):
    decimal: str
    thousands: str
    grouping: list[int]
    currency: list[str]


D3_FORMAT: D3Format = {}

# Override the default mapbox tiles
# Default values are equivalent to
# DECKGL_BASE_MAP = [
#   ['https://tile.openstreetmap.org/{z}/{x}/{y}.png', 'Streets (OSM)'],
#   ['https://tile.osm.ch/osm-swiss-style/{z}/{x}/{y}.png', 'Topography (OSM)'],
#   ['mapbox://styles/mapbox/streets-v9', 'Streets'],
#   ['mapbox://styles/mapbox/dark-v9', 'Dark'],
#   ['mapbox://styles/mapbox/light-v9', 'Light'],
#   ['mapbox://styles/mapbox/satellite-streets-v9', 'Satellite Streets'],
#   ['mapbox://styles/mapbox/satellite-v9', 'Satellite'],
#   ['mapbox://styles/mapbox/outdoors-v9', 'Outdoors'],
# ]
# for adding your own map tiles, you can use the following format:
# - tile:// + your_personal_url or openstreetmap_url
#   example:
#   DECKGL_BASE_MAP = [
#       ['tile://https://c.tile.openstreetmap.org/{z}/{x}/{y}.png', 'OpenStreetMap']
#    ]
# Enable CORS and set map url in origins option.
# Add also map url in connect-src of TALISMAN_CONFIG variable
DECKGL_BASE_MAP: list[list[str, str]] = None


# Override the default d3 locale for time format
# Default values are equivalent to
# D3_TIME_FORMAT = {
#     "dateTime": "%x, %X",
#     "date": "%-m/%-d/%Y",
#     "time": "%-I:%M:%S %p",
#     "periods": ["AM", "PM"],
#     "days": ["Sunday", "Monday", "Tuesday", "Wednesday",
#              "Thursday", "Friday", "Saturday"],
#     "shortDays": ["Sun", "Mon", "Tue", "Wed", "Thu", "Fri", "Sat"],
#     "months": ["January", "February", "March", "April",
#                "May", "June", "July", "August",
#                "September", "October", "November", "December"],
#     "shortMonths": ["Jan", "Feb", "Mar", "Apr",
#                     "May", "Jun", "Jul", "Aug",
#                     "Sep", "Oct", "Nov", "Dec"]
# }
# https://github.com/d3/d3-time-format/tree/main#locales
class D3TimeFormat(TypedDict, total=False):
    date: str
    dateTime: str
    time: str
    periods: list[str]
    days: list[str]
    shortDays: list[str]
    months: list[str]
    shortMonths: list[str]


D3_TIME_FORMAT: D3TimeFormat = {}

CURRENCIES = ["USD", "EUR", "GBP", "INR", "MXN", "JPY", "CNY"]

# ---------------------------------------------------
# Feature flags
# ---------------------------------------------------
# Feature flags that are set by default go here. Their values can be
# overwritten by those specified under FEATURE_FLAGS in superset_config.py
# For example, DEFAULT_FEATURE_FLAGS = { 'FOO': True, 'BAR': False } here
# and FEATURE_FLAGS = { 'BAR': True, 'BAZ': True } in superset_config.py
# will result in combined feature flags of { 'FOO': True, 'BAR': True, 'BAZ': True }
DEFAULT_FEATURE_FLAGS: dict[str, bool] = {
    # When using a recent version of Druid that supports JOINs turn this on
    "DRUID_JOINS": False,
    "DYNAMIC_PLUGINS": False,
    "ENABLE_TEMPLATE_PROCESSING": False,
    # Allow for javascript controls components
    # this enables programmers to customize certain charts (like the
    # geospatial ones) by inputting javascript in controls. This exposes
    # an XSS security vulnerability
    "ENABLE_JAVASCRIPT_CONTROLS": False,  # deprecated
    # Experimental PyArrow engine for CSV parsing (may have issues with dates/nulls)
    "CSV_UPLOAD_PYARROW_ENGINE": False,
    # When this feature is enabled, nested types in Presto will be
    # expanded into extra columns and/or arrays. This is experimental,
    # and doesn't work with all nested types.
    "PRESTO_EXPAND_DATA": False,
    # Exposes API endpoint to compute thumbnails
    "THUMBNAILS": False,
    # Enables the endpoints to cache and retrieve dashboard screenshots via webdriver.
    # Requires configuring Celery and a cache using THUMBNAIL_CACHE_CONFIG.
    "ENABLE_DASHBOARD_SCREENSHOT_ENDPOINTS": False,
    # Generate screenshots (PDF or JPG) of dashboards using the web driver.
    # When disabled, screenshots are generated on the fly by the browser.
    # This feature flag is used by the download feature in the dashboard view.
    # It is dependent on ENABLE_DASHBOARD_SCREENSHOT_ENDPOINT being enabled.
    "ENABLE_DASHBOARD_DOWNLOAD_WEBDRIVER_SCREENSHOT": False,
    "TAGGING_SYSTEM": False,
    "SQLLAB_BACKEND_PERSISTENCE": True,
    "LISTVIEWS_DEFAULT_CARD_VIEW": False,
    # When True, this escapes HTML (rather than rendering it) in Markdown components
    "ESCAPE_MARKDOWN_HTML": False,
    "DASHBOARD_VIRTUALIZATION": True,
    # This feature flag is stil in beta and is not recommended for production use.
    "GLOBAL_ASYNC_QUERIES": False,
    "EMBEDDED_SUPERSET": False,
    # Enables Alerts and reports new implementation
    "ALERT_REPORTS": False,
    "ALERT_REPORT_TABS": False,
    "ALERT_REPORTS_FILTER": False,
    "ALERT_REPORT_SLACK_V2": False,
    "DASHBOARD_RBAC": False,
    "ENABLE_ADVANCED_DATA_TYPES": False,
    # Enabling ALERTS_ATTACH_REPORTS, the system sends email and slack message
    # with screenshot and link
    # Disables ALERTS_ATTACH_REPORTS, the system DOES NOT generate screenshot
    # for report with type 'alert' and sends email and slack message with only link;
    # for report with type 'report' still send with email and slack message with
    # screenshot and link
    "ALERTS_ATTACH_REPORTS": True,
    # Allow users to export full CSV of table viz type.
    # This could cause the server to run out of memory or compute.
    "ALLOW_FULL_CSV_EXPORT": False,
    "ALLOW_ADHOC_SUBQUERY": False,
    "USE_ANALOGOUS_COLORS": False,
    # Apply RLS rules to SQL Lab queries. This requires parsing and manipulating the
    # query, and might break queries and/or allow users to bypass RLS. Use with care!
    "RLS_IN_SQLLAB": False,
    # Try to optimize SQL queries — for now only predicate pushdown is supported.
    "OPTIMIZE_SQL": False,
    # When impersonating a user, use the email prefix instead of the username
    "IMPERSONATE_WITH_EMAIL_PREFIX": False,
    # Enable caching per impersonation key (e.g username) in a datasource where user
    # impersonation is enabled
    "CACHE_IMPERSONATION": False,
    # Enable caching per user key for Superset cache (not database cache impersonation)
    "CACHE_QUERY_BY_USER": False,
    # Enable sharing charts with embedding
    "EMBEDDABLE_CHARTS": True,
    "DRILL_TO_DETAIL": True,  # deprecated
    "DRILL_BY": True,
    "DATAPANEL_CLOSED_BY_DEFAULT": False,
    # When you open the dashboard, the filter panel will be closed
    "FILTERBAR_CLOSED_BY_DEFAULT": False,
    # The feature is off by default, and currently only supported in Presto and Postgres,  # noqa: E501
    # and Bigquery.
    # It also needs to be enabled on a per-database basis, by adding the key/value pair
    # `cost_estimate_enabled: true` to the database `extra` attribute.
    "ESTIMATE_QUERY_COST": False,
    # Allow users to enable ssh tunneling when creating a DB.
    # Users must check whether the DB engine supports SSH Tunnels
    # otherwise enabling this flag won't have any effect on the DB.
    "SSH_TUNNELING": False,
    "AVOID_COLORS_COLLISION": True,
    # Do not show user info in the menu
    "MENU_HIDE_USER_INFO": False,
    # Allows users to add a ``superset://`` DB that can query across databases. This is
    # an experimental feature with potential security and performance risks, so use with
    # caution. If the feature is enabled you can also set a limit for how much data is
    # returned from each database in the ``SUPERSET_META_DB_LIMIT`` configuration value
    # in this file.
    "ENABLE_SUPERSET_META_DB": False,
    # Set to True to replace Selenium with Playwright to execute reports and thumbnails.
    # Unlike Selenium, Playwright reports support deck.gl visualizations
    # Enabling this feature flag requires installing "playwright" pip package
    "PLAYWRIGHT_REPORTS_AND_THUMBNAILS": False,
    # Set to True to enable experimental chart plugins
    "CHART_PLUGINS_EXPERIMENTAL": False,
    # Regardless of database configuration settings, force SQLLAB to run async
    # using Celery
    "SQLLAB_FORCE_RUN_ASYNC": False,
    # Set to True to to enable factory resent CLI command
    "ENABLE_FACTORY_RESET_COMMAND": False,
    # Whether Superset should use Slack avatars for users.
    # If on, you'll want to add "https://avatars.slack-edge.com" to the list of allowed
    # domains in your TALISMAN_CONFIG
    "SLACK_ENABLE_AVATARS": False,
    # Adds a theme editor as a modal dialog in the navbar. Allows people to type in JSON
    # Enables CSS Templates functionality in Settings menu and dashboard forms.
    # When disabled, users can still add custom CSS to dashboards but cannot use
    # pre-built CSS templates.
    "CSS_TEMPLATES": True,
    # Allow users to optionally specify date formats in email subjects, which will
    # be parsed if enabled
    "DATE_FORMAT_IN_EMAIL_SUBJECT": False,
    # Allow metrics and columns to be grouped into (potentially nested) folders in the
    # chart builder
    "DATASET_FOLDERS": False,
    # Enable Table V2 Viz plugin
    "AG_GRID_TABLE_ENABLED": False,
    # Enable Table v2 time comparison feature
    "TABLE_V2_TIME_COMPARISON_ENABLED": False,
    # Enable Superset extensions, which allow users to add custom functionality
    # to Superset without modifying the core codebase.
    "ENABLE_EXTENSIONS": False,
    # Enable support for date range timeshifts (e.g., "2015-01-03 : 2015-01-04")
    # in addition to relative timeshifts (e.g., "1 day ago")
    "DATE_RANGE_TIMESHIFTS_ENABLED": False,
    # Enable Matrixify feature for matrix-style chart layouts
<<<<<<< HEAD
    "MATRIXIFY": True,
=======
    "MATRIXIFY": False,
    # Force garbage collection after every request
    "FORCE_GARBAGE_COLLECTION_AFTER_EVERY_REQUEST": False,
>>>>>>> d0cc6f11
}

# ------------------------------
# SSH Tunnel
# ------------------------------
# Allow users to set the host used when connecting to the SSH Tunnel
# as localhost and any other alias (0.0.0.0)
# ----------------------------------------------------------------------
#                             |
# -------------+              |    +----------+
#     LOCAL    |              |    |  REMOTE  | :22 SSH
#     CLIENT   | <== SSH ========> |  SERVER  | :8080 web service
# -------------+              |    +----------+
#                             |
#                          FIREWALL (only port 22 is open)

# ----------------------------------------------------------------------
SSH_TUNNEL_MANAGER_CLASS = "superset.extensions.ssh.SSHManager"
SSH_TUNNEL_LOCAL_BIND_ADDRESS = "127.0.0.1"
#: Timeout (seconds) for tunnel connection (open_channel timeout)
SSH_TUNNEL_TIMEOUT_SEC = 10.0
#: Timeout (seconds) for transport socket (``socket.settimeout``)
SSH_TUNNEL_PACKET_TIMEOUT_SEC = 1.0


# Feature flags may also be set via 'SUPERSET_FEATURE_' prefixed environment vars.
DEFAULT_FEATURE_FLAGS.update(
    {
        k[len("SUPERSET_FEATURE_") :]: utils.parse_boolean_string(v)
        for k, v in os.environ.items()
        if re.search(r"^SUPERSET_FEATURE_\w+", k)
    }
)


# This function can be overridden to customize the name of the user agent
# triggering the query.
USER_AGENT_FUNC: Callable[[Database, utils.QuerySource | None], str] | None = None

# This is merely a default.
FEATURE_FLAGS: dict[str, bool] = {}

# A function that receives a dict of all feature flags
# (DEFAULT_FEATURE_FLAGS merged with FEATURE_FLAGS)
# can alter it, and returns a similar dict. Note the dict of feature
# flags passed to the function is a deepcopy of the dict in the config,
# and can therefore be mutated without side-effect
#
# GET_FEATURE_FLAGS_FUNC can be used to implement progressive rollouts,
# role-based features, or a full on A/B testing framework.
#
# from flask import g, request
# def GET_FEATURE_FLAGS_FUNC(feature_flags_dict: Dict[str, bool]) -> Dict[str, bool]:
#     if hasattr(g, "user") and g.user.is_active:
#         feature_flags_dict['some_feature'] = g.user and g.user.get_id() == 5
#     return feature_flags_dict
GET_FEATURE_FLAGS_FUNC: Callable[[dict[str, bool]], dict[str, bool]] | None = None
# A function that receives a feature flag name and an optional default value.
# Has a similar utility to GET_FEATURE_FLAGS_FUNC but it's useful to not force the
# evaluation of all feature flags when just evaluating a single one.
#
# Note that the default `get_feature_flags` will evaluate each feature with this
# callable when the config key is set, so don't use both GET_FEATURE_FLAGS_FUNC
# and IS_FEATURE_ENABLED_FUNC in conjunction.
IS_FEATURE_ENABLED_FUNC: Callable[[str, bool | None], bool] | None = None
# A function that expands/overrides the frontend `bootstrap_data.common` object.
# Can be used to implement custom frontend functionality,
# or dynamically change certain configs.
#
# Values in `bootstrap_data.common` should have these characteristics:
# - They are not specific to a page the user is visiting
# - They do not contain secrets
#
# Takes as a parameter the common bootstrap payload before transformations.
# Returns a dict containing data that should be added or overridden to the payload.
COMMON_BOOTSTRAP_OVERRIDES_FUNC: Callable[  # noqa: E731
    [dict[str, Any]], dict[str, Any]
] = lambda data: {}

# EXTRA_CATEGORICAL_COLOR_SCHEMES is used for adding custom categorical color schemes
# example code for "My custom warm to hot" color scheme
# EXTRA_CATEGORICAL_COLOR_SCHEMES = [
#     {
#         "id": 'myVisualizationColors',
#         "description": '',
#         "label": 'My Visualization Colors',
#         "isDefault": True,
#         "colors":
#          ['#006699', '#009DD9', '#5AAA46', '#44AAAA', '#DDAA77', '#7799BB', '#88AA77',
#          '#552288', '#5AAA46', '#CC7788', '#EEDD55', '#9977BB', '#BBAA44', '#DDCCDD']
#     }]

# This is merely a default
EXTRA_CATEGORICAL_COLOR_SCHEMES: list[dict[str, Any]] = []

# ---------------------------------------------------
# Theme Configuration for Superset
# ---------------------------------------------------
# Superset supports custom theming through Ant Design's theme structure.
# This allows users to customize colors, fonts, and other UI elements.
#
# Theme Generation:
# - Use the Ant Design theme editor: https://ant.design/theme-editor
# - Export or copy the generated theme JSON and assign to the variables below
# - For detailed instructions: https://superset.apache.org/docs/configuration/theming/
#
# To expose a JSON theme editor modal that can be triggered from the navbar
# set the `ENABLE_THEME_EDITOR` feature flag to True.
#
# Theme Structure:
# Each theme should follow Ant Design's theme format.
# To create custom themes, use the Ant Design Theme Editor at https://ant.design/theme-editor
# and copy the generated JSON configuration.
#
# Example theme definition:
# THEME_DEFAULT = {
#       "token": {
#            "colorPrimary": "#2893B3",
#            "colorSuccess": "#5ac189",
#            "colorWarning": "#fcc700",
#            "colorError": "#e04355",
#            "fontFamily": "'Inter', Helvetica, Arial",
#            ... # other tokens
#       },
#       ... # other theme properties
# }


# Default theme configuration
# Leave empty to use Superset's default theme
THEME_DEFAULT: Theme = {"algorithm": "default"}

# Dark theme configuration
# Applied when user selects dark mode
THEME_DARK: Theme = {"algorithm": "dark"}

# Theme behavior and user preference settings
# To force a single theme on all users, set THEME_DARK = None
# When both THEME_DEFAULT and THEME_DARK are defined:
# - Users can manually switch between themes
# - OS preference detection is automatically enabled
#
# Enable UI-based theme administration for admins
ENABLE_UI_THEME_ADMINISTRATION = True  # Allows admins to set system themes via UI

# Custom font configuration
# Load external fonts at runtime without rebuilding the application
# Example:
# CUSTOM_FONT_URLS = [
#     "https://fonts.googleapis.com/css2?family=Inter:wght@400;500;600;700&display=swap",
#     "https://fonts.googleapis.com/css2?family=Roboto+Mono:wght@400;500&display=swap",
# ]
CUSTOM_FONT_URLS: list[str] = []

# ---------------------------------------------------
# EXTRA_SEQUENTIAL_COLOR_SCHEMES is used for adding custom sequential color schemes
# EXTRA_SEQUENTIAL_COLOR_SCHEMES =  [
#     {
#         "id": 'warmToHot',
#         "description": '',
#         "isDiverging": True,
#         "label": 'My custom warm to hot',
#         "isDefault": True,
#         "colors":
#          ['#552288', '#5AAA46', '#CC7788', '#EEDD55', '#9977BB', '#BBAA44', '#DDCCDD',
#          '#006699', '#009DD9', '#5AAA46', '#44AAAA', '#DDAA77', '#7799BB', '#88AA77']
#     }]

# This is merely a default
EXTRA_SEQUENTIAL_COLOR_SCHEMES: list[dict[str, Any]] = []

# User used to execute cache warmup tasks
# By default, the cache is warmed up using the primary owner. To fall back to using
# a fixed user (admin in this example), use the following configuration:
#
# from superset.tasks.types import ExecutorType, FixedExecutor
#
# CACHE_WARMUP_EXECUTORS = [ExecutorType.OWNER, FixedExecutor("admin")]
CACHE_WARMUP_EXECUTORS = [ExecutorType.OWNER]

# ---------------------------------------------------
# Thumbnail config (behind feature flag)
# ---------------------------------------------------
# By default, thumbnails are rendered per user, and will fall back to the Selenium
# user for anonymous users. Similar to Alerts & Reports, thumbnails
# can be configured to always be rendered as a fixed user. See
# `superset.tasks.types.ExecutorType` for a full list of executor options.
# To always use a fixed user account (admin in this example, use the following
# configuration:
#
# from superset.tasks.types import ExecutorType, FixedExecutor
#
# THUMBNAIL_EXECUTORS = [FixedExecutor("admin")]
THUMBNAIL_EXECUTORS = [ExecutorType.CURRENT_USER]

# By default, thumbnail digests are calculated based on various parameters in the
# chart/dashboard metadata, and in the case of user-specific thumbnails, the
# username. To specify a custom digest function, use the following config parameters
# to define callbacks that receive
# 1. the model (dashboard or chart)
# 2. the executor type (e.g. ExecutorType.FIXED_USER)
# 3. the executor's username (note, this is the executor as defined by
# `THUMBNAIL_EXECUTORS`; the executor is only equal to the currently logged in
# user if the executor type is equal to `ExecutorType.CURRENT_USER`)
# and return the final digest string:
THUMBNAIL_DASHBOARD_DIGEST_FUNC: (
    Callable[[Dashboard, ExecutorType, str], str | None] | None
) = None
THUMBNAIL_CHART_DIGEST_FUNC: Callable[[Slice, ExecutorType, str], str | None] | None = (
    None
)

THUMBNAIL_CACHE_CONFIG: CacheConfig = {
    "CACHE_TYPE": "NullCache",
    "CACHE_DEFAULT_TIMEOUT": int(timedelta(days=7).total_seconds()),
    "CACHE_NO_NULL_WARNING": True,
}
THUMBNAIL_ERROR_CACHE_TTL = int(timedelta(days=1).total_seconds())

# Time before selenium times out after trying to locate an element on the page and wait
# for that element to load for a screenshot.
SCREENSHOT_LOCATE_WAIT = int(timedelta(seconds=10).total_seconds())
# Time before selenium times out after waiting for all DOM class elements named
# "loading" are gone.
SCREENSHOT_LOAD_WAIT = int(timedelta(minutes=1).total_seconds())
# Selenium destroy retries
SCREENSHOT_SELENIUM_RETRIES = 5
# Give selenium an headstart, in seconds
SCREENSHOT_SELENIUM_HEADSTART = 3
# Wait for the chart animation, in seconds
SCREENSHOT_SELENIUM_ANIMATION_WAIT = 5
# Replace unexpected errors in screenshots with real error messages
SCREENSHOT_REPLACE_UNEXPECTED_ERRORS = False
# Max time to wait for error message modal to show up, in seconds
SCREENSHOT_WAIT_FOR_ERROR_MODAL_VISIBLE = 5
# Max time to wait for error message modal to close, in seconds
SCREENSHOT_WAIT_FOR_ERROR_MODAL_INVISIBLE = 5
# Event that Playwright waits for when loading a new page
# Possible values: "load", "commit", "domcontentloaded", "networkidle"
# Docs: https://playwright.dev/python/docs/api/class-page#page-goto-option-wait-until
SCREENSHOT_PLAYWRIGHT_WAIT_EVENT = "domcontentloaded"
# Default timeout for Playwright browser context for all operations
SCREENSHOT_PLAYWRIGHT_DEFAULT_TIMEOUT = int(
    timedelta(seconds=60).total_seconds() * 1000
)

# Tiled screenshot configuration for large dashboards
SCREENSHOT_TILED_ENABLED = True  # Enable tiled screenshots for large dashboards
SCREENSHOT_TILED_CHART_THRESHOLD = 20  # Minimum charts to trigger tiled screenshots
SCREENSHOT_TILED_HEIGHT_THRESHOLD = (
    5000  # Minimum height (px) to trigger tiled screenshots
)
SCREENSHOT_TILED_VIEWPORT_HEIGHT = 2000  # Height of each tile in pixels

# ---------------------------------------------------
# Image and file configuration
# ---------------------------------------------------
# The file upload folder, when using models with files
UPLOAD_FOLDER = BASE_DIR + "/static/uploads/"
UPLOAD_CHUNK_SIZE = 4096

# ---------------------------------------------------
# Cache configuration
# ---------------------------------------------------
# Default cache timeout, applies to all cache backends unless specifically overridden in
# each cache config.
CACHE_DEFAULT_TIMEOUT = int(timedelta(days=1).total_seconds())

# Default cache for Superset objects
CACHE_CONFIG: CacheConfig = {"CACHE_TYPE": "NullCache"}

# Cache for datasource metadata and query results
DATA_CACHE_CONFIG: CacheConfig = {"CACHE_TYPE": "NullCache"}

# Cache for dashboard filter state. `CACHE_TYPE` defaults to `SupersetMetastoreCache`
# that stores the values in the key-value table in the Superset metastore, as it's
# required for Superset to operate correctly, but can be replaced by any
# `Flask-Caching` backend.
FILTER_STATE_CACHE_CONFIG: CacheConfig = {
    "CACHE_TYPE": "SupersetMetastoreCache",
    "CACHE_DEFAULT_TIMEOUT": int(timedelta(days=90).total_seconds()),
    # Should the timeout be reset when retrieving a cached value?
    "REFRESH_TIMEOUT_ON_RETRIEVAL": True,
    # The following parameter only applies to `MetastoreCache`:
    # How should entries be serialized/deserialized?
    "CODEC": JsonKeyValueCodec(),
}

# Cache for explore form data state. `CACHE_TYPE` defaults to `SupersetMetastoreCache`
# that stores the values in the key-value table in the Superset metastore, as it's
# required for Superset to operate correctly, but can be replaced by any
# `Flask-Caching` backend.
EXPLORE_FORM_DATA_CACHE_CONFIG: CacheConfig = {
    "CACHE_TYPE": "SupersetMetastoreCache",
    "CACHE_DEFAULT_TIMEOUT": int(timedelta(days=7).total_seconds()),
    # Should the timeout be reset when retrieving a cached value?
    "REFRESH_TIMEOUT_ON_RETRIEVAL": True,
    # The following parameter only applies to `MetastoreCache`:
    # How should entries be serialized/deserialized?
    "CODEC": JsonKeyValueCodec(),
}

# store cache keys by datasource UID (via CacheKey) for custom processing/invalidation
STORE_CACHE_KEYS_IN_METADATA_DB = False

# CORS Options
# NOTE: enabling this requires installing the cors-related python dependencies
# `pip install .[cors]` or `pip install apache_superset[cors]`, depending
ENABLE_CORS = True
CORS_OPTIONS: dict[Any, Any] = {
    "origins": [
        "https://tile.openstreetmap.org",
        "https://tile.osm.ch",
    ]
}

# Sanitizes the HTML content used in markdowns to allow its rendering in a safe manner.
# Disabling this option is not recommended for security reasons. If you wish to allow
# valid safe elements that are not included in the default sanitization schema, use the
# HTML_SANITIZATION_SCHEMA_EXTENSIONS configuration.
HTML_SANITIZATION = False

# Use this configuration to extend the HTML sanitization schema.
# By default we use the GitHub schema defined in
# https://github.com/syntax-tree/hast-util-sanitize/blob/main/lib/schema.js
# For example, the following configuration would allow the rendering of the
# style attribute for div elements and the ftp protocol in hrefs:
# HTML_SANITIZATION_SCHEMA_EXTENSIONS = {
#   "attributes": {
#     "div": ["style"],
#   },
#   "protocols": {
#     "href": ["ftp"],
#   }
# }
# Be careful when extending the default schema to avoid XSS attacks.
HTML_SANITIZATION_SCHEMA_EXTENSIONS: dict[str, Any] = {}

# Chrome allows up to 6 open connections per domain at a time. When there are more
# than 6 slices in dashboard, a lot of time fetch requests are queued up and wait for
# next available socket. PR #5039 added domain sharding for Superset,
# and this feature can be enabled by configuration only (by default Superset
# doesn't allow cross-domain request). This feature is deprecated, annd will be removed
# in the next major version of Superset, as enabling HTTP2 will serve the same goals.
SUPERSET_WEBSERVER_DOMAINS = None  # deprecated

# Allowed format types for upload on Database view
EXCEL_EXTENSIONS = {"xlsx", "xls"}
CSV_EXTENSIONS = {"csv", "tsv", "txt"}
COLUMNAR_EXTENSIONS = {"parquet", "zip"}
ALLOWED_EXTENSIONS = {*EXCEL_EXTENSIONS, *CSV_EXTENSIONS, *COLUMNAR_EXTENSIONS}

# CSV Options: key/value pairs that will be passed as argument to DataFrame.to_csv
# method.
# note: index option should not be overridden
CSV_EXPORT = {"encoding": "utf-8-sig"}

# Excel Options: key/value pairs that will be passed as argument to DataFrame.to_excel
# method.
# note: index option should not be overridden
EXCEL_EXPORT: dict[str, Any] = {}

# ---------------------------------------------------
# Time grain configurations
# ---------------------------------------------------
# List of time grains to disable in the application (see list of builtin
# time grains in superset/db_engine_specs/base.py).
# For example: to disable 1 second time grain:
# TIME_GRAIN_DENYLIST = ['PT1S']
TIME_GRAIN_DENYLIST: list[str] = []

# Additional time grains to be supported using similar definitions as in
# superset/db_engine_specs/base.py.
# For example: To add a new 2 second time grain:
# TIME_GRAIN_ADDONS = {'PT2S': '2 second'}
TIME_GRAIN_ADDONS: dict[str, str] = {}

# Implementation of additional time grains per engine.
# The column to be truncated is denoted `{col}` in the expression.
# For example: To implement 2 second time grain on clickhouse engine:
# TIME_GRAIN_ADDON_EXPRESSIONS = {
#     'clickhouse': {
#         'PT2S': 'toDateTime(intDiv(toUInt32(toDateTime({col})), 2)*2)'
#     }
# }
TIME_GRAIN_ADDON_EXPRESSIONS: dict[str, dict[str, str]] = {}

# Map of custom time grains and artificial join column producers used
# when generating the join key between results and time shifts.
# See superset/common/query_context_processor.get_aggregated_join_column
#
# Example of a join column producer that aggregates by fiscal year
# def join_producer(row: Series, column_index: int) -> str:
#    return row[index].strftime("%F")
#
# TIME_GRAIN_JOIN_COLUMN_PRODUCERS = {"P1F": join_producer}
TIME_GRAIN_JOIN_COLUMN_PRODUCERS: dict[str, Callable[[Series, int], str]] = {}

# ---------------------------------------------------
# List of viz_types not allowed in your environment
# For example: Disable pivot table and treemap:
#  VIZ_TYPE_DENYLIST = ['pivot_table', 'treemap']
# ---------------------------------------------------

VIZ_TYPE_DENYLIST: list[str] = []

# --------------------------------------------------
# Modules, datasources and middleware to be registered
# --------------------------------------------------
DEFAULT_MODULE_DS_MAP = OrderedDict(
    [
        ("superset.connectors.sqla.models", ["SqlaTable"]),
    ]
)
ADDITIONAL_MODULE_DS_MAP: dict[str, list[str]] = {}
ADDITIONAL_MIDDLEWARE: list[Callable[..., Any]] = []

# 1) https://docs.python-guide.org/writing/logging/
# 2) https://docs.python.org/2/library/logging.config.html

# Default configurator will consume the LOG_* settings below
LOGGING_CONFIGURATOR = DefaultLoggingConfigurator()

# Console Log Settings

LOG_FORMAT = "%(asctime)s:%(levelname)s:%(name)s:%(message)s"
LOG_LEVEL = logging.DEBUG if DEBUG else logging.INFO

# ---------------------------------------------------
# Enable Time Rotate Log Handler
# ---------------------------------------------------
# LOG_LEVEL = DEBUG, INFO, WARNING, ERROR, CRITICAL

ENABLE_TIME_ROTATE = False
TIME_ROTATE_LOG_LEVEL = logging.DEBUG if DEBUG else logging.INFO
FILENAME = os.path.join(DATA_DIR, "superset.log")
ROLLOVER = "midnight"
INTERVAL = 1
BACKUP_COUNT = 30

# Custom logger for auditing queries. This can be used to send ran queries to a
# structured immutable store for auditing purposes. The function is called for
# every query ran, in both SQL Lab and charts/dashboards.
# def QUERY_LOGGER(
#     database,
#     query,
#     schema=None,
#     client=None,
#     security_manager=None,
#     log_params=None,
# ):
#     pass
QUERY_LOGGER = None

# Set this API key to enable Mapbox visualizations
MAPBOX_API_KEY = os.environ.get("MAPBOX_API_KEY", "")

# Maximum number of rows returned for any analytical database query
SQL_MAX_ROW = 100000

# Maximum number of rows for any query with Server Pagination in Table Viz type
TABLE_VIZ_MAX_ROW_SERVER = 500000


# Maximum number of rows displayed in SQL Lab UI
# Is set to avoid out of memory/localstorage issues in browsers. Does not affect
# exported CSVs
DISPLAY_MAX_ROW = 10000

# Default row limit for SQL Lab queries. Is overridden by setting a new limit in
# the SQL Lab UI
DEFAULT_SQLLAB_LIMIT = 1000

# The limit for the Superset Meta DB when the feature flag ENABLE_SUPERSET_META_DB is on
SUPERSET_META_DB_LIMIT: int | None = 1000

# Adds a warning message on sqllab save query and schedule query modals.
SQLLAB_SAVE_WARNING_MESSAGE = None
SQLLAB_SCHEDULE_WARNING_MESSAGE = None

# Max payload size (MB) for SQL Lab to prevent browser hangs with large results.
SQLLAB_PAYLOAD_MAX_MB = None

# Force refresh while auto-refresh in dashboard
DASHBOARD_AUTO_REFRESH_MODE: Literal["fetch", "force"] = "force"
# Dashboard auto refresh intervals
DASHBOARD_AUTO_REFRESH_INTERVALS = [
    [0, "Don't refresh"],
    [10, "10 seconds"],
    [30, "30 seconds"],
    [60, "1 minute"],
    [300, "5 minutes"],
    [1800, "30 minutes"],
    [3600, "1 hour"],
    [21600, "6 hours"],
    [43200, "12 hours"],
    [86400, "24 hours"],
]

# This is used as a workaround for the alerts & reports scheduler task to get the time
# celery beat triggered it, see https://github.com/celery/celery/issues/6974 for details
CELERY_BEAT_SCHEDULER_EXPIRES = timedelta(weeks=1)

# Default celery config is to use SQLA as a broker, in a production setting
# you'll want to use a proper broker as specified here:
# https://docs.celeryq.dev/en/stable/getting-started/backends-and-brokers/index.html


class CeleryConfig:  # pylint: disable=too-few-public-methods
    broker_url = "sqla+sqlite:///celerydb.sqlite"
    imports = (
        "superset.sql_lab",
        "superset.tasks.scheduler",
        "superset.tasks.thumbnails",
        "superset.tasks.cache",
        "superset.tasks.slack",
    )
    result_backend = "db+sqlite:///celery_results.sqlite"
    worker_prefetch_multiplier = 1
    task_acks_late = False
    task_annotations = {
        "sql_lab.get_sql_results": {
            "rate_limit": "100/s",
        },
    }
    beat_schedule = {
        "reports.scheduler": {
            "task": "reports.scheduler",
            "schedule": crontab(minute="*", hour="*"),
            "options": {"expires": int(CELERY_BEAT_SCHEDULER_EXPIRES.total_seconds())},
        },
        "reports.prune_log": {
            "task": "reports.prune_log",
            "schedule": crontab(minute=0, hour=0),
        },
        # Uncomment to enable pruning of the query table
        # "prune_query": {
        #     "task": "prune_query",
        #     "schedule": crontab(minute=0, hour=0, day_of_month=1),
        #     "kwargs": {"retention_period_days": 180},
        # },
        # Uncomment to enable pruning of the logs table
        # "prune_logs": {
        #     "task": "prune_logs",
        #     "schedule": crontab(minute="*", hour="*"),
        #     "kwargs": {"retention_period_days": 180},
        # },
        # Uncomment to enable Slack channel cache warm-up
        # "slack.cache_channels": {
        #     "task": "slack.cache_channels",
        #     "schedule": crontab(minute="0", hour="*"),
        # },
    }


CELERY_CONFIG: type[CeleryConfig] | None = CeleryConfig

# Set celery config to None to disable all the above configuration
# CELERY_CONFIG = None

# Additional static HTTP headers to be served by your Superset server. Note
# Flask-Talisman applies the relevant security HTTP headers.
#
# DEFAULT_HTTP_HEADERS: sets default values for HTTP headers. These may be overridden
# within the app
# OVERRIDE_HTTP_HEADERS: sets override values for HTTP headers. These values will
# override anything set within the app
DEFAULT_HTTP_HEADERS: dict[str, Any] = {}
OVERRIDE_HTTP_HEADERS: dict[str, Any] = {}
HTTP_HEADERS: dict[str, Any] = {}

# The db id here results in selecting this one as a default in SQL Lab
DEFAULT_DB_ID = None

# Timeout duration for SQL Lab synchronous queries
SQLLAB_TIMEOUT = int(timedelta(seconds=30).total_seconds())

# Timeout duration for SQL Lab query validation
SQLLAB_VALIDATION_TIMEOUT = int(timedelta(seconds=10).total_seconds())

# SQLLAB_DEFAULT_DBID
SQLLAB_DEFAULT_DBID = None

# The MAX duration a query can run for before being killed by celery.
SQLLAB_ASYNC_TIME_LIMIT_SEC = int(timedelta(hours=6).total_seconds())

# Some databases support running EXPLAIN queries that allow users to estimate
# query costs before they run. These EXPLAIN queries should have a small
# timeout.
SQLLAB_QUERY_COST_ESTIMATE_TIMEOUT = int(timedelta(seconds=10).total_seconds())

# Timeout duration for SQL Lab fetching query results by the resultsKey.
# 0 means no timeout.
SQLLAB_QUERY_RESULT_TIMEOUT = 0

# The cost returned by the databases is a relative value; in order to map the cost to
# a tangible value you need to define a custom formatter that takes into consideration
# your specific infrastructure. For example, you could analyze queries a posteriori by
# running EXPLAIN on them, and compute a histogram of relative costs to present the
# cost as a percentile, this step is optional as every db engine spec has its own
# query cost formatter, but it you wanna customize it you can define it inside the config:  # noqa: E501

# def postgres_query_cost_formatter(
#     result: List[Dict[str, Any]]
# ) -> List[Dict[str, str]]:
#     # 25, 50, 75% percentiles
#     percentile_costs = [100.0, 1000.0, 10000.0]
#
#     out = []
#     for row in result:
#         relative_cost = row["Total cost"]
#         percentile = bisect.bisect_left(percentile_costs, relative_cost) + 1
#         out.append({
#             "Relative cost": relative_cost,
#             "Percentile": str(percentile * 25) + "%",
#         })
#
#     return out
#
# QUERY_COST_FORMATTERS_BY_ENGINE: {"postgresql": postgres_query_cost_formatter}
QUERY_COST_FORMATTERS_BY_ENGINE: dict[
    str, Callable[[list[dict[str, Any]]], list[dict[str, Any]]]
] = {}

# Flag that controls if limit should be enforced on the CTA (create table as queries).
SQLLAB_CTAS_NO_LIMIT = False

# This allows you to define custom logic around the "CREATE TABLE AS" or CTAS feature
# in SQL Lab that defines where the target schema should be for a given user.
# Database `CTAS Schema` has a precedence over this setting.
# Example below returns a username and CTA queries will write tables into the schema
# name `username`
# SQLLAB_CTAS_SCHEMA_NAME_FUNC = lambda database, user, schema, sql: user.username
# This is move involved example where depending on the database you can leverage data
# available to assign schema for the CTA query:
# def compute_schema_name(database: Database, user: User, schema: str, sql: str) -> str:
#     if database.name == 'mysql_payments_slave':
#         return 'tmp_superset_schema'
#     if database.name == 'presto_gold':
#         return user.username
#     if database.name == 'analytics':
#         if 'analytics' in [r.name for r in user.roles]:
#             return 'analytics_cta'
#         else:
#             return f'tmp_{schema}'
# Function accepts database object, user object, schema name and sql that will be run.
SQLLAB_CTAS_SCHEMA_NAME_FUNC: (
    None | (Callable[[Database, models.User, str, str], str])
) = None

# If enabled, it can be used to store the results of long-running queries
# in SQL Lab by using the "Run Async" button/feature
RESULTS_BACKEND: BaseCache | None = None

# Use PyArrow and MessagePack for async query results serialization,
# rather than JSON. This feature requires additional testing from the
# community before it is fully adopted, so this config option is provided
# in order to disable should breaking issues be discovered.
RESULTS_BACKEND_USE_MSGPACK = True

# The S3 bucket where you want to store your external hive tables created
# from CSV files. For example, 'companyname-superset'
CSV_TO_HIVE_UPLOAD_S3_BUCKET = None

# The directory within the bucket specified above that will
# contain all the external tables
CSV_TO_HIVE_UPLOAD_DIRECTORY = "EXTERNAL_HIVE_TABLES/"


# Function that creates upload directory dynamically based on the
# database used, user and schema provided.
def CSV_TO_HIVE_UPLOAD_DIRECTORY_FUNC(  # pylint: disable=invalid-name  # noqa: N802
    database: Database,
    user: models.User,  # pylint: disable=unused-argument
    schema: str | None,
) -> str:
    # Note the final empty path enforces a trailing slash.
    return os.path.join(
        CSV_TO_HIVE_UPLOAD_DIRECTORY, str(database.id), schema or "", ""
    )


# The namespace within hive where the tables created from
# uploading CSVs will be stored.
UPLOADED_CSV_HIVE_NAMESPACE: str | None = None


# Function that computes the allowed schemas for the CSV uploads.
# Allowed schemas will be a union of schemas_allowed_for_file_upload
# db configuration and a result of this function.
def allowed_schemas_for_csv_upload(  # pylint: disable=unused-argument
    database: Database,
    user: models.User,
) -> list[str]:
    return [UPLOADED_CSV_HIVE_NAMESPACE] if UPLOADED_CSV_HIVE_NAMESPACE else []


ALLOWED_USER_CSV_SCHEMA_FUNC = allowed_schemas_for_csv_upload

# Values that should be treated as nulls for the csv uploads.
CSV_DEFAULT_NA_NAMES = list(STR_NA_VALUES)

# Chunk size for reading CSV files during uploads
# Smaller values use less memory but may be slower for large files
READ_CSV_CHUNK_SIZE = 1000

# A dictionary of items that gets merged into the Jinja context for
# SQL Lab. The existing context gets updated with this dictionary,
# meaning values for existing keys get overwritten by the content of this
# dictionary. Exposing functionality through JINJA_CONTEXT_ADDONS has security
# implications as it opens a window for a user to execute untrusted code.
# It's important to make sure that the objects exposed (as well as objects attached
# to those objects) are harmless. We recommend only exposing simple/pure functions that
# return native types.
JINJA_CONTEXT_ADDONS: dict[str, Callable[..., Any]] = {}

# A dictionary of macro template processors (by engine) that gets merged into global
# template processors. The existing template processors get updated with this
# dictionary, which means the existing keys get overwritten by the content of this
# dictionary. The customized addons don't necessarily need to use Jinja templating
# language. This allows you to define custom logic to process templates on a per-engine
# basis. Example value = `{"presto": CustomPrestoTemplateProcessor}`
CUSTOM_TEMPLATE_PROCESSORS: dict[str, type[BaseTemplateProcessor]] = {}

# Roles that are controlled by the API / Superset and should not be changed
# by humans.
ROBOT_PERMISSION_ROLES = ["Public", "Gamma", "Alpha", "Admin", "sql_lab"]

CONFIG_PATH_ENV_VAR = "SUPERSET_CONFIG_PATH"

# Extension startup update configuration
EXTENSION_STARTUP_LOCK_TIMEOUT = 30  # Timeout in seconds for extension update locks

# If a callable is specified, it will be called at app startup while passing
# a reference to the Flask app. This can be used to alter the Flask app
# in whatever way.
# example: FLASK_APP_MUTATOR = lambda x: x.before_request = f
FLASK_APP_MUTATOR = None

# smtp server configuration
SMTP_HOST = "localhost"
SMTP_STARTTLS = True
SMTP_SSL = False
SMTP_USER = "superset"
SMTP_PORT = 25
SMTP_PASSWORD = "superset"  # noqa: S105
SMTP_MAIL_FROM = "superset@superset.com"
# If True creates a default SSL context with ssl.Purpose.CLIENT_AUTH using the
# default system root CA certificates.
SMTP_SSL_SERVER_AUTH = False
ENABLE_CHUNK_ENCODING = False

# Whether to bump the logging level to ERROR on the flask_appbuilder package
# Set to False if/when debugging FAB related issues like
# permission management
SILENCE_FAB = True

FAB_ADD_SECURITY_VIEWS = True
FAB_ADD_SECURITY_API = True
FAB_ADD_SECURITY_PERMISSION_VIEW = False
FAB_ADD_SECURITY_VIEW_MENU_VIEW = False
FAB_ADD_SECURITY_PERMISSION_VIEWS_VIEW = False

# The link to a page containing common errors and their resolutions
# It will be appended at the bottom of sql_lab errors.
TROUBLESHOOTING_LINK = ""

# CSRF token timeout, set to None for a token that never expires
WTF_CSRF_TIME_LIMIT = int(timedelta(weeks=1).total_seconds())

# This link should lead to a page with instructions on how to gain access to a
# Datasource. It will be placed at the bottom of permissions errors.
PERMISSION_INSTRUCTIONS_LINK = ""

# Integrate external Blueprints to the app by passing them to your
# configuration. These blueprints will get integrated in the app
BLUEPRINTS: list[Blueprint] = []

# Provide a callable that receives a tracking_url and returns another
# URL. This is used to translate internal Hadoop job tracker URL
# into a proxied one


# Transform SQL query tracking url for Hive and Presto engines. You may also
# access information about the query itself by adding a second parameter
# to your transformer function, e.g.:
#   TRACKING_URL_TRANSFORMER = (
#       lambda url, query: url if is_fresh(query) else None
#   )
# pylint: disable-next=unnecessary-lambda-assignment
TRACKING_URL_TRANSFORMER = lambda url: url  # noqa: E731


# customize the polling time of each engine
DB_POLL_INTERVAL_SECONDS: dict[str, int] = {}

# Interval between consecutive polls when using Presto Engine
# See here: https://github.com/dropbox/PyHive/blob/8eb0aeab8ca300f3024655419b93dad926c1a351/pyhive/presto.py#L93  # noqa: E501
PRESTO_POLL_INTERVAL = int(timedelta(seconds=1).total_seconds())

# Allow list of custom authentications for each DB engine.
# Example:
# from your.module import AuthClass
# from another.extra import auth_method
#
# ALLOWED_EXTRA_AUTHENTICATIONS: Dict[str, Dict[str, Callable[..., Any]]] = {
#     "trino": {
#         "custom_auth": AuthClass,
#         "another_auth_method": auth_method,
#     },
# }
ALLOWED_EXTRA_AUTHENTICATIONS: dict[str, dict[str, Callable[..., Any]]] = {}

# The id of a template dashboard that should be copied to every new user
DASHBOARD_TEMPLATE_ID = None


# A context manager that wraps the call to `create_engine`. This can be used for many
# things, such as chrooting to prevent 3rd party drivers to access the filesystem, or
# setting up custom configuration for database drivers.
@contextmanager
def engine_context_manager(  # pylint: disable=unused-argument
    database: Database,
    catalog: str | None,
    schema: str | None,
) -> Iterator[None]:
    yield None


ENGINE_CONTEXT_MANAGER = engine_context_manager

# A callable that allows altering the database connection URL and params
# on the fly, at runtime. This allows for things like impersonation or
# arbitrary logic. For instance you can wire different users to
# use different connection parameters, or pass their email address as the
# username. The function receives the connection uri object, connection
# params, the username, and returns the mutated uri and params objects.
# Example:
#   def DB_CONNECTION_MUTATOR(uri, params, username, security_manager, source):
#       user = security_manager.find_user(username=username)
#       if user and user.email:
#           uri.username = user.email
#       return uri, params
#
# Note that the returned uri and params are passed directly to sqlalchemy's
# as such `create_engine(url, **params)`
DB_CONNECTION_MUTATOR = None


# A callable that is invoked for every invocation of DB Engine Specs
# which allows for custom validation of the engine URI.
# See: superset.db_engine_specs.base.BaseEngineSpec.validate_database_uri
# Example:
#   def DB_ENGINE_URI_VALIDATOR(sqlalchemy_uri: URL):
#       if not <some condition>:
#           raise Exception("URI invalid")
#
DB_SQLA_URI_VALIDATOR: Callable[[URL], None] | None = None

# A set of disallowed SQL functions per engine. This is used to restrict the use of
# unsafe SQL functions in SQL Lab and Charts. The keys of the dictionary are the engine
# names, and the values are sets of disallowed functions.
DISALLOWED_SQL_FUNCTIONS: dict[str, set[str]] = {
    # PostgreSQL functions that could reveal sensitive information
    "postgresql": {
        # System information functions
        "current_database",
        "current_schema",
        "current_user",
        "session_user",
        "current_setting",
        "version",
        # Network/server information functions
        "inet_client_addr",
        "inet_client_port",
        "inet_server_addr",
        "inet_server_port",
        # File system functions
        "pg_read_file",
        "pg_ls_dir",
        "pg_read_binary_file",
        # XML functions that can execute SQL
        "database_to_xml",
        "database_to_xmlschema",
        "query_to_xml",
        "query_to_xmlschema",
        "table_to_xml",
        "table_to_xml_and_xmlschema",
        "query_to_xml_and_xmlschema",
        "table_to_xmlschema",
        # Other potentially dangerous functions
        "pg_sleep",
        "pg_terminate_backend",
    },
    # MySQL functions and variables that could reveal sensitive information
    "mysql": {
        # Functions
        "database",
        "schema",
        "current_user",
        "session_user",
        "system_user",
        "user",
        "version",
        "connection_id",
        "load_file",
        "sleep",
        "benchmark",
        "kill",
    },
    # SQLite functions that could reveal sensitive information
    "sqlite": {
        "sqlite_version",
        "sqlite_source_id",
        "sqlite_offset",
        "sqlite_compileoption_used",
        "sqlite_compileoption_get",
        "load_extension",
    },
    # Microsoft SQL Server functions
    "mssql": {
        "db_name",
        "suser_sname",
        "user_name",
        "host_name",
        "host_id",
        "suser_id",
        "system_user",
        "current_user",
        "original_login",
        "xp_cmdshell",
        "xp_regread",
        "xp_fileexist",
        "xp_dirtree",
        "serverproperty",
        "is_srvrolemember",
        "has_dbaccess",
        "fn_virtualfilestats",
        "fn_servershareddrives",
    },
    # Clickhouse functions
    "clickhouse": {
        "currentUser",
        "currentDatabase",
        "hostName",
        "currentRoles",
        "version",
        "buildID",
        "url",
        "filesystemPath",
        "getOSInformation",
        "getMacro",
        "getSetting",
    },
}


# A function that intercepts the SQL to be executed and can alter it.
# A common use case for this is around adding some sort of comment header to the SQL
# with information such as the username and worker node information
#
#    def SQL_QUERY_MUTATOR(
#        sql,
#        security_manager=security_manager,
#        database=database,
#    ):
#        dttm = datetime.now().isoformat()
#        return f"-- [SQL LAB] {user_name} {dttm}\n{sql}"
#
# NOTE: For backward compatibility, you can unpack any of the above arguments in your
# function definition, but keep the **kwargs as the last argument to allow new args
# to be added later without any errors.
# NOTE: whatever you in this function DOES NOT affect the cache key, so ideally this function  # noqa: E501
# is "functional", as in deterministic from its input.
def SQL_QUERY_MUTATOR(  # pylint: disable=invalid-name,unused-argument  # noqa: N802
    sql: str, **kwargs: Any
) -> str:
    return sql


# A variable that chooses whether to apply the SQL_QUERY_MUTATOR before or after splitting the input query  # noqa: E501
# It allows for using the SQL_QUERY_MUTATOR function for more than comments
# Usage: If you want to apply a change to every statement to a given query, set MUTATE_AFTER_SPLIT = True  # noqa: E501
# An example use case is if data has role based access controls, and you want to apply
# a SET ROLE statement alongside every user query. Changing this variable maintains
# functionality for both the SQL_Lab and Charts.
MUTATE_AFTER_SPLIT = False


# Boolean config that determines if alert SQL queries should also be mutated or not.
MUTATE_ALERT_QUERY = False


# This allows for a user to add header data to any outgoing emails. For example,
# if you need to include metadata in the header or you want to change the specifications
# of the email title, header, or sender.
def EMAIL_HEADER_MUTATOR(  # pylint: disable=invalid-name,unused-argument  # noqa: N802
    msg: MIMEMultipart, **kwargs: Any
) -> MIMEMultipart:
    return msg


# Define a list of usernames to be excluded from all dropdown lists of users
# Owners, filters for created_by, etc.
# The users can also be excluded by overriding the get_exclude_users_from_lists method
# in security manager
EXCLUDE_USERS_FROM_LISTS: list[str] | None = None

# For database connections, this dictionary will remove engines from the available
# list/dropdown if you do not want these dbs to show as available.
# The available list is generated by driver installed, and some engines have multiple
# drivers.
# e.g., DBS_AVAILABLE_DENYLIST: Dict[str, Set[str]] = {"databricks": {"pyhive", "pyodbc"}}  # noqa: E501
DBS_AVAILABLE_DENYLIST: dict[str, set[str]] = {}

# This auth provider is used by background (offline) tasks that need to access
# protected resources. Can be overridden by end users in order to support
# custom auth mechanisms
MACHINE_AUTH_PROVIDER_CLASS = "superset.utils.machine_auth.MachineAuthProvider"

# ---------------------------------------------------
# Alerts & Reports
# ---------------------------------------------------
# Used for Alerts/Reports (Feature flask ALERT_REPORTS) to set the size for the
# sliding cron window size, should be synced with the celery beat config minus 1 second
ALERT_REPORTS_CRON_WINDOW_SIZE = 59
ALERT_REPORTS_WORKING_TIME_OUT_KILL = True
# Which user to attempt to execute Alerts/Reports as. By default,
# execute as the primary owner of the alert/report (giving priority to the last
# modifier and then the creator if either is contained within the list of owners,
# otherwise the first owner will be used).
#
# To first try to execute as the creator in the owners list (if present), then fall
# back to the creator, then the last modifier in the owners list (if present), then the
# last modifier, then an owner and finally the "admin" user, set as follows:
#
# from superset.tasks.types import ExecutorType, FixedExecutor
#
# ALERT_REPORTS_EXECUTORS = [
#     ExecutorType.CREATOR_OWNER,
#     ExecutorType.CREATOR,
#     ExecutorType.MODIFIER_OWNER,
#     ExecutorType.MODIFIER,
#     ExecutorType.OWNER,
#     FixedExecutor("admin"),
# ]
ALERT_REPORTS_EXECUTORS: list[ExecutorType] = [ExecutorType.OWNER]
# if ALERT_REPORTS_WORKING_TIME_OUT_KILL is True, set a celery hard timeout
# Equal to working timeout + ALERT_REPORTS_WORKING_TIME_OUT_LAG
ALERT_REPORTS_WORKING_TIME_OUT_LAG = int(timedelta(seconds=10).total_seconds())
# if ALERT_REPORTS_WORKING_TIME_OUT_KILL is True, set a celery hard timeout
# Equal to working timeout + ALERT_REPORTS_WORKING_SOFT_TIME_OUT_LAG
ALERT_REPORTS_WORKING_SOFT_TIME_OUT_LAG = int(timedelta(seconds=1).total_seconds())
# Default values that user using when creating alert
ALERT_REPORTS_DEFAULT_WORKING_TIMEOUT = 3600
ALERT_REPORTS_DEFAULT_RETENTION = 90
ALERT_REPORTS_DEFAULT_CRON_VALUE = "0 0 * * *"  # every day
# If set to true no notification is sent, the worker will just log a message.
# Useful for debugging
ALERT_REPORTS_NOTIFICATION_DRY_RUN = False
# Max tries to run queries to prevent false errors caused by transient errors
# being returned to users. Set to a value >1 to enable retries.
ALERT_REPORTS_QUERY_EXECUTION_MAX_TRIES = 1
# Custom width for screenshots
ALERT_REPORTS_MIN_CUSTOM_SCREENSHOT_WIDTH = 600
ALERT_REPORTS_MAX_CUSTOM_SCREENSHOT_WIDTH = 2400
# Set a minimum interval threshold between executions (for each Alert/Report)
# Value should be an integer i.e. int(timedelta(minutes=5).total_seconds())
# You can also assign a function to the config that returns the expected integer
ALERT_MINIMUM_INTERVAL = int(timedelta(minutes=0).total_seconds())
REPORT_MINIMUM_INTERVAL = int(timedelta(minutes=0).total_seconds())

# A custom prefix to use on all Alerts & Reports emails
EMAIL_REPORTS_SUBJECT_PREFIX = "[Report] "

# The text for call-to-action link in Alerts & Reports emails
EMAIL_REPORTS_CTA = "Explore in Superset"

# Slack API token for the superset reports, either string or callable
SLACK_API_TOKEN: Callable[[], str] | str | None = None
SLACK_PROXY = None
SLACK_CACHE_TIMEOUT = int(timedelta(days=1).total_seconds())

# The webdriver to use for generating reports. Use one of the following
# firefox
#   Requires: geckodriver and firefox installations
#   Limitations: can be buggy at times
# chrome:
#   Requires: headless chrome
#   Limitations: unable to generate screenshots of elements
WEBDRIVER_TYPE = "firefox"

# Window size - this will impact the rendering of the data
WEBDRIVER_WINDOW = {
    "dashboard": (1600, 2000),
    "slice": (3000, 1200),
    "pixel_density": 1,
}

# An optional override to the default auth hook used to provide auth to the offline
# webdriver (when using Selenium) or browser context (when using Playwright - see
# PLAYWRIGHT_REPORTS_AND_THUMBNAILS feature flag)
WEBDRIVER_AUTH_FUNC = None

# Any config options to be passed as-is to the webdriver
WEBDRIVER_CONFIGURATION = {
    "options": {"capabilities": {}, "preferences": {}, "binary_location": ""},
    "service": {"log_output": "/dev/null", "service_args": [], "port": 0, "env": {}},
}

# Additional args to be passed as arguments to the config object
# Note: If using Chrome, you'll want to add the "--marionette" arg.
WEBDRIVER_OPTION_ARGS = ["--headless"]

# The base URL to query for accessing the user interface
WEBDRIVER_BASEURL = "http://0.0.0.0:8080/"
# The base URL for the email report hyperlinks.
WEBDRIVER_BASEURL_USER_FRIENDLY = WEBDRIVER_BASEURL
# Time selenium will wait for the page to load and render for the email report.
EMAIL_PAGE_RENDER_WAIT = int(timedelta(seconds=30).total_seconds())

# Send user to a link where they can report bugs
BUG_REPORT_URL = None
BUG_REPORT_TEXT = "Report a bug"
BUG_REPORT_ICON = None  # Recommended size: 16x16

# Send user to a link where they can read more about Superset
DOCUMENTATION_URL = None
DOCUMENTATION_TEXT = "Documentation"
DOCUMENTATION_ICON = None  # Recommended size: 16x16

# What is the Last N days relative in the time selector to:
# 'today' means it is midnight (00:00:00) in the local timezone
# 'now' means it is relative to the query issue time
# If both start and end time is set to now, this will make the time
# filter a moving window. By only setting the end time to now,
# start time will be set to midnight, while end will be relative to
# the query issue time.
DEFAULT_RELATIVE_START_TIME = "today"
DEFAULT_RELATIVE_END_TIME = "today"

# Configure which SQL validator to use for each engine
SQL_VALIDATORS_BY_ENGINE = {
    "presto": "PrestoDBSQLValidator",
    "postgresql": "PostgreSQLValidator",
}

# A list of preferred databases, in order. These databases will be
# displayed prominently in the "Add Database" dialog. You should
# use the "engine_name" attribute of the corresponding DB engine spec
# in `superset/db_engine_specs/`.
PREFERRED_DATABASES: list[str] = [
    "PostgreSQL",
    "Presto",
    "MySQL",
    "SQLite",
    # etc.
]
# When adding a new database we try to connect to it. Depending on which parameters are
# incorrect this could take a couple minutes, until the SQLAlchemy driver pinging the
# database times out. Instead of relying on the driver timeout we can specify a shorter
# one here.
TEST_DATABASE_CONNECTION_TIMEOUT = timedelta(seconds=30)

# Details needed for databases that allows user to authenticate using personal OAuth2
# tokens. See https://github.com/apache/superset/issues/20300 for more information. The
# scope and URIs are usually optional.
# NOTE that if you change the id, scope, or URIs in this file, you probably need to purge  # noqa: E501
# the existing tokens from the database. This needs to be done by running a query to
# delete the existing tokens.
DATABASE_OAUTH2_CLIENTS: dict[str, dict[str, Any]] = {
    # "Google Sheets": {
    #     "id": "XXX.apps.googleusercontent.com",
    #     "secret": "GOCSPX-YYY",
    #     "scope": " ".join(
    #         [
    #             "https://www.googleapis.com/auth/drive.readonly",
    #             "https://www.googleapis.com/auth/spreadsheets",
    #             "https://spreadsheets.google.com/feeds",
    #         ]
    #     ),
    #     "authorization_request_uri": "https://accounts.google.com/o/oauth2/v2/auth",
    #     "token_request_uri": "https://oauth2.googleapis.com/token",
    # },
}

# OAuth2 state is encoded in a JWT using the alogorithm below.
DATABASE_OAUTH2_JWT_ALGORITHM = "HS256"

# By default the redirect URI points to /api/v1/database/oauth2/ and doesn't have to be
# specified. If you're running multiple Superset instances you might want to have a
# proxy handling the redirects, since redirect URIs need to be registered in the OAuth2
# applications. In that case, the proxy can forward the request to the correct instance
# by looking at the `default_redirect_uri` attribute in the OAuth2 state object.
# DATABASE_OAUTH2_REDIRECT_URI = "http://localhost:8088/api/v1/database/oauth2/"

# Timeout when fetching access and refresh tokens.
DATABASE_OAUTH2_TIMEOUT = timedelta(seconds=30)

# Enable/disable CSP warning
CONTENT_SECURITY_POLICY_WARNING = True

# Do you want Talisman enabled?
TALISMAN_ENABLED = utils.cast_to_boolean(os.environ.get("TALISMAN_ENABLED", True))

# If you want Talisman, how do you want it configured??
# For more information on setting up Talisman, please refer to
# https://superset.apache.org/docs/configuration/networking-settings/#changing-flask-talisman-csp

TALISMAN_CONFIG = {
    "content_security_policy": {
        "base-uri": ["'self'"],
        "default-src": ["'self'"],
        "img-src": [
            "'self'",
            "blob:",
            "data:",
            "https://apachesuperset.gateway.scarf.sh",
            "https://static.scarf.sh/",
            # "https://cdn.brandfolder.io", # Uncomment when SLACK_ENABLE_AVATARS is True  # noqa: E501
            "ows.terrestris.de",
            "https://cdn.document360.io",
        ],
        "worker-src": ["'self'", "blob:"],
        "connect-src": [
            "'self'",
            "https://api.mapbox.com",
            "https://events.mapbox.com",
            "https://tile.openstreetmap.org",
            "https://tile.osm.ch",
            "https://a.basemaps.cartocdn.com",
        ],
        "object-src": "'none'",
        "style-src": [
            "'self'",
            "'unsafe-inline'",
        ],
        "script-src": ["'self'", "'strict-dynamic'"],
    },
    "content_security_policy_nonce_in": ["script-src"],
    "force_https": False,
    "session_cookie_secure": False,
}
# React requires `eval` to work correctly in dev mode
TALISMAN_DEV_CONFIG = {
    "content_security_policy": {
        "base-uri": ["'self'"],
        "default-src": ["'self'"],
        "img-src": [
            "'self'",
            "blob:",
            "data:",
            "https://apachesuperset.gateway.scarf.sh",
            "https://static.scarf.sh/",
            "https://cdn.brandfolder.io",
            "ows.terrestris.de",
            "https://cdn.document360.io",
        ],
        "worker-src": ["'self'", "blob:"],
        "connect-src": [
            "'self'",
            "https://api.mapbox.com",
            "https://events.mapbox.com",
            "https://tile.openstreetmap.org",
            "https://tile.osm.ch",
            "https://a.basemaps.cartocdn.com",
        ],
        "object-src": "'none'",
        "style-src": [
            "'self'",
            "'unsafe-inline'",
        ],
        "script-src": ["'self'", "'unsafe-inline'", "'unsafe-eval'"],
    },
    "content_security_policy_nonce_in": ["script-src"],
    "force_https": False,
    "session_cookie_secure": False,
}

#
# Flask session cookie options
#
# See https://flask.palletsprojects.com/en/1.1.x/security/#set-cookie-options
# for details
#
SESSION_COOKIE_HTTPONLY = True  # Prevent cookie from being read by frontend JS?
SESSION_COOKIE_SECURE = False  # Prevent cookie from being transmitted over non-tls?
SESSION_COOKIE_SAMESITE: Literal["None", "Lax", "Strict"] | None = "Lax"
# Whether to use server side sessions from flask-session or Flask secure cookies
SESSION_SERVER_SIDE = False
# Example config using Redis as the backend for server side sessions
# from flask_session import RedisSessionInterface
#
# SESSION_SERVER_SIDE = True
# SESSION_TYPE = "redis"
# SESSION_REDIS = Redis(host="localhost", port=6379, db=0)
#
# Other possible config options and backends:
# # https://flask-session.readthedocs.io/en/latest/config.html

# Cache static resources.
SEND_FILE_MAX_AGE_DEFAULT = int(timedelta(days=365).total_seconds())

# URI to database storing the example data, points to
# SQLALCHEMY_DATABASE_URI by default if set to `None`
SQLALCHEMY_EXAMPLES_URI = (
    "sqlite:///" + os.path.join(DATA_DIR, "examples.db") + "?check_same_thread=false"
)

# Optional prefix to be added to all static asset paths when rendering the UI.
# This is useful for hosting assets in an external CDN, for example
STATIC_ASSETS_PREFIX = ""

# Some sqlalchemy connection strings can open Superset to security risks.
# Typically these should not be allowed.
PREVENT_UNSAFE_DB_CONNECTIONS = True

# If true all default urls on datasets will be handled as relative URLs by the frontend
PREVENT_UNSAFE_DEFAULT_URLS_ON_DATASET = True

# Define a list of allowed URLs for dataset data imports (v1).
# Simple example to only allow URLs that belong to certain domains:
# ALLOWED_IMPORT_URL_DOMAINS = [
#     r"^https://.+\.domain1\.com\/?.*", r"^https://.+\.domain2\.com\/?.*"
# ]
DATASET_IMPORT_ALLOWED_DATA_URLS = [r".*"]

# Path used to store SSL certificates that are generated when using custom certs.
# Defaults to temporary directory.
# Example: SSL_CERT_PATH = "/certs"
SSL_CERT_PATH: str | None = None

# SQLA table mutator, every time we fetch the metadata for a certain table
# (superset.connectors.sqla.models.SqlaTable), we call this hook
# to allow mutating the object with this callback.
# This can be used to set any properties of the object based on naming
# conventions and such. You can find examples in the tests.

# pylint: disable-next=unnecessary-lambda-assignment
SQLA_TABLE_MUTATOR = lambda table: table  # noqa: E731


# Global async query config options.
# Requires GLOBAL_ASYNC_QUERIES feature flag to be enabled.
GLOBAL_ASYNC_QUERY_MANAGER_CLASS = (
    "superset.async_events.async_query_manager.AsyncQueryManager"
)
GLOBAL_ASYNC_QUERIES_REDIS_STREAM_PREFIX = "async-events-"
GLOBAL_ASYNC_QUERIES_REDIS_STREAM_LIMIT = 1000
GLOBAL_ASYNC_QUERIES_REDIS_STREAM_LIMIT_FIREHOSE = 1000000
GLOBAL_ASYNC_QUERIES_REGISTER_REQUEST_HANDLERS = True
GLOBAL_ASYNC_QUERIES_JWT_COOKIE_NAME = "async-token"
GLOBAL_ASYNC_QUERIES_JWT_COOKIE_SECURE = False
GLOBAL_ASYNC_QUERIES_JWT_COOKIE_SAMESITE: None | (Literal["None", "Lax", "Strict"]) = (
    None
)
GLOBAL_ASYNC_QUERIES_JWT_COOKIE_DOMAIN = None
GLOBAL_ASYNC_QUERIES_JWT_SECRET = "test-secret-change-me"  # noqa: S105
GLOBAL_ASYNC_QUERIES_TRANSPORT: Literal["polling", "ws"] = "polling"
GLOBAL_ASYNC_QUERIES_POLLING_DELAY = int(
    timedelta(milliseconds=500).total_seconds() * 1000
)
GLOBAL_ASYNC_QUERIES_WEBSOCKET_URL = "ws://127.0.0.1:8080/"

# Global async queries cache backend configuration options:
# - Set 'CACHE_TYPE' to 'RedisCache' for RedisCacheBackend.
# - Set 'CACHE_TYPE' to 'RedisSentinelCache' for RedisSentinelCacheBackend.
GLOBAL_ASYNC_QUERIES_CACHE_BACKEND = {
    "CACHE_TYPE": "RedisCache",
    "CACHE_REDIS_HOST": "localhost",
    "CACHE_REDIS_PORT": 6379,
    "CACHE_REDIS_USER": "",
    "CACHE_REDIS_PASSWORD": "",
    "CACHE_REDIS_DB": 0,
    "CACHE_DEFAULT_TIMEOUT": 300,
    "CACHE_REDIS_SENTINELS": [("localhost", 26379)],
    "CACHE_REDIS_SENTINEL_MASTER": "mymaster",
    "CACHE_REDIS_SENTINEL_PASSWORD": None,
    "CACHE_REDIS_SSL": False,  # True or False
    "CACHE_REDIS_SSL_CERTFILE": None,
    "CACHE_REDIS_SSL_KEYFILE": None,
    "CACHE_REDIS_SSL_CERT_REQS": "required",
    "CACHE_REDIS_SSL_CA_CERTS": None,
}

# Embedded config options
GUEST_ROLE_NAME = "Public"
GUEST_TOKEN_JWT_SECRET = "test-guest-secret-change-me"  # noqa: S105
GUEST_TOKEN_JWT_ALGO = "HS256"  # noqa: S105
GUEST_TOKEN_HEADER_NAME = "X-GuestToken"  # noqa: S105
GUEST_TOKEN_JWT_EXP_SECONDS = 300  # 5 minutes
# Audience for the Superset guest token used in embedded mode.
# Can be a string or a callable. Defaults to WEBDRIVER_BASEURL.
# When generating the guest token, ensure the
# payload's `aud` matches GUEST_TOKEN_JWT_AUDIENCE.
GUEST_TOKEN_JWT_AUDIENCE: Callable[[], str] | str | None = None

# A callable that can be supplied to do extra validation of guest token configuration
# for example certain RLS parameters:
# lambda x: len(x['rls']) == 1 and "tenant_id=" in x['rls'][0]['clause']
#
# Takes the GuestTokenUser dict as an argument
# Return False from the callable to return a HTTP 400 to the user.

GUEST_TOKEN_VALIDATOR_HOOK = None

# A SQL dataset health check. Note if enabled it is strongly advised that the callable
# be memoized to aid with performance, i.e.,
#
#    @cache_manager.cache.memoize(timeout=0)
#    def DATASET_HEALTH_CHECK(datasource: SqlaTable) -> Optional[str]:
#        if (
#            datasource.sql and
#            len(SQLScript(datasource.sql).tables) == 1
#        ):
#            return (
#                "This virtual dataset queries only one table and therefore could be "
#                "replaced by querying the table directly."
#            )
#
#        return None
#
# Within the FLASK_APP_MUTATOR callable, i.e., once the application and thus cache have
# been initialized it is also necessary to add the following logic to blow the cache for
# all datasources if the callback function changed.
#
#    def FLASK_APP_MUTATOR(app: Flask) -> None:
#        name = "DATASET_HEALTH_CHECK"
#        func = app.config[name]
#        code = func.uncached.__code__.co_code
#
#        if cache_manager.cache.get(name) != code:
#            cache_manager.cache.delete_memoized(func)
#            cache_manager.cache.set(name, code, timeout=0)
#
DATASET_HEALTH_CHECK: Callable[[SqlaTable], str] | None = None

# the advanced data type key should correspond to that set in the column metadata
ADVANCED_DATA_TYPES: dict[str, AdvancedDataType] = {
    "internet_address": internet_address,
    "port": internet_port,
}

# By default, the Welcome page features all charts and dashboards the user has access
# to. This can be changed to show only examples, or a custom view
# by providing the title and a FAB filter:
# WELCOME_PAGE_LAST_TAB = (
#     "Xyz",
#     [{"col": 'created_by', "opr": 'rel_o_m', "value": 10}],
# )
WELCOME_PAGE_LAST_TAB: Literal["examples", "all"] | tuple[str, list[dict[str, Any]]] = (
    "all"
)

# Max allowed size for a zipped file
ZIPPED_FILE_MAX_SIZE = 100 * 1024 * 1024  # 100MB
# Max allowed compression ratio for a zipped file
ZIP_FILE_MAX_COMPRESS_RATIO = 200.0

# Configuration for environment tag shown on the navbar. Setting 'text' to '' will hide the tag.  # noqa: E501
# 'color' support only Ant Design semantic colors (e.g., 'error', 'warning', 'success', 'processing', 'default)  # noqa: E501


ENVIRONMENT_TAG_CONFIG = {
    "variable": "SUPERSET_ENV",
    "values": {
        "debug": {
            "color": "error",
            "text": "flask-debug",
        },
        "development": {
            "color": "processing",
            "text": get_dev_env_label(),
        },
        "production": {
            "color": "",
            "text": "",
        },
    },
}


# Extra related query filters make it possible to limit which objects are shown
# in the UI. For examples, to only show "admin" or users starting with the letter "b" in
# the "Owners" dropdowns, you could add the following in your config:
# def user_filter(query: Query, *args, *kwargs):
#     from superset import security_manager
#
#     user_model = security_manager.user_model
#     filters = [
#         user_model.username == "admin",
#         user_model.username.ilike("b%"),
#     ]
#     return query.filter(or_(*filters))
#
#  EXTRA_RELATED_QUERY_FILTERS = {"user": user_filter}
#
# Similarly, to restrict the roles in the "Roles" dropdown you can provide a custom
# filter callback for the "role" key.
class ExtraRelatedQueryFilters(TypedDict, total=False):
    role: Callable[[Query], Query]
    user: Callable[[Query], Query]


EXTRA_RELATED_QUERY_FILTERS: ExtraRelatedQueryFilters = {}


# Extra dynamic query filters make it possible to limit which objects are shown
# in the UI before any other filtering is applied. Useful for example when
# considering to filter using Feature Flags along with regular role filters
# that get applied by default in our base_filters.
# For example, to only show a database starting with the letter "b"
# in the "Database Connections" list, you could add the following in your config:
# def initial_database_filter(query: Query, *args, *kwargs):
#     from superset.models.core import Database
#
#     filter = Database.database_name.startswith('b')
#     return query.filter(filter)
#
#  EXTRA_DYNAMIC_QUERY_FILTERS = {"database": initial_database_filter}
class ExtraDynamicQueryFilters(TypedDict, total=False):
    databases: Callable[[Query], Query]


EXTRA_DYNAMIC_QUERY_FILTERS: ExtraDynamicQueryFilters = {}


# The migrations that add catalog permissions might take a considerably long time
# to execute as it has to create permissions to all schemas and catalogs from all
# other catalogs accessible by the credentials. This flag allows to skip the
# creation of these secondary perms, and focus only on permissions for the default
# catalog. These secondary permissions can be created later by editing the DB
# connection via the UI (without downtime).
CATALOGS_SIMPLIFIED_MIGRATION: bool = False


# When updating a DB connection or manually triggering a perm sync, the command
# happens in sync mode. If you have a celery worker configured, it's recommended
# to change below config to ``True`` to run this process in async mode. A DB
# connection might have hundreds of catalogs with thousands of schemas each, which
# considerably increases the time to process it. Running it in async mode prevents
# keeping a web API call open for this long.
SYNC_DB_PERMISSIONS_IN_ASYNC_MODE: bool = False


LOCAL_EXTENSIONS: list[str] = []
EXTENSIONS_PATH: str | None = None

# -------------------------------------------------------------------
# *                WARNING:  STOP EDITING  HERE                    *
# -------------------------------------------------------------------
# Don't add config values below this line since local configs won't be
# able to override them.
if CONFIG_PATH_ENV_VAR in os.environ:
    # Explicitly import config module that is not necessarily in pythonpath; useful
    # for case where app is being executed via pex.
    cfg_path = os.environ[CONFIG_PATH_ENV_VAR]
    try:
        module = sys.modules[__name__]
        spec = importlib.util.spec_from_file_location("superset_config", cfg_path)
        override_conf = importlib.util.module_from_spec(spec)
        spec.loader.exec_module(override_conf)
        for key in dir(override_conf):
            if key.isupper():
                setattr(module, key, getattr(override_conf, key))

        click.secho(f"Loaded your LOCAL configuration at [{cfg_path}]", fg="cyan")
    except Exception:
        logger.exception(
            "Failed to import config for %s=%s", CONFIG_PATH_ENV_VAR, cfg_path
        )
        raise
elif importlib.util.find_spec("superset_config"):
    try:
        # pylint: disable=import-error,wildcard-import,unused-wildcard-import
        import superset_config
        from superset_config import *  # noqa: F403, F401

        click.secho(
            f"Loaded your LOCAL configuration at [{superset_config.__file__}]",
            fg="cyan",
        )
    except Exception:
        logger.exception("Found but failed to import local superset_config")
        raise

# Final environment variable processing - must be at the very end
# to override any config file assignments
ENV_VAR_KEYS = {
    "SUPERSET__SQLALCHEMY_DATABASE_URI",
    "SUPERSET__SQLALCHEMY_EXAMPLES_URI",
}

for env_var in ENV_VAR_KEYS:
    if env_var in os.environ:
        config_var = env_var.replace("SUPERSET__", "")
        globals()[config_var] = os.environ[env_var]<|MERGE_RESOLUTION|>--- conflicted
+++ resolved
@@ -625,13 +625,9 @@
     # in addition to relative timeshifts (e.g., "1 day ago")
     "DATE_RANGE_TIMESHIFTS_ENABLED": False,
     # Enable Matrixify feature for matrix-style chart layouts
-<<<<<<< HEAD
-    "MATRIXIFY": True,
-=======
     "MATRIXIFY": False,
     # Force garbage collection after every request
     "FORCE_GARBAGE_COLLECTION_AFTER_EVERY_REQUEST": False,
->>>>>>> d0cc6f11
 }
 
 # ------------------------------
