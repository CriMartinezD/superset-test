/**
 * Licensed to the Apache Software Foundation (ASF) under one
 * or more contributor license agreements.  See the NOTICE file
 * distributed with this work for additional information
 * regarding copyright ownership.  The ASF licenses this file
 * to you under the Apache License, Version 2.0 (the
 * "License"); you may not use this file except in compliance
 * with the License.  You may obtain a copy of the License at
 *
 *   http://www.apache.org/licenses/LICENSE-2.0
 *
 * Unless required by applicable law or agreed to in writing,
 * software distributed under the License is distributed on an
 * "AS IS" BASIS, WITHOUT WARRANTIES OR CONDITIONS OF ANY
 * KIND, either express or implied.  See the License for the
 * specific language governing permissions and limitations
 * under the License.
 */

import { useCallback, useMemo, useState } from 'react';
import { useDispatch, useSelector } from 'react-redux';
import { styled, t, useTheme, css } from '@superset-ui/core';
import { MenuProps } from 'src/components/Menu';
import { FilterBarOrientation, RootState } from 'src/dashboard/types';
import {
  saveFilterBarOrientation,
  saveCrossFiltersSetting,
} from 'src/dashboard/actions/dashboardInfo';
import Icons from 'src/components/Icons';
import Checkbox from 'src/components/Checkbox';
import { Dropdown } from 'src/components/Dropdown';
import { Button } from 'src/components';
import { Space } from 'src/components/Space';
import { clearDataMaskState } from 'src/dataMask/actions';
import { useFilters } from 'src/dashboard/components/nativeFilters/FilterBar/state';
import { useFilterConfigModal } from 'src/dashboard/components/nativeFilters/FilterBar/FilterConfigurationLink/useFilterConfigModal';
import { useCrossFiltersScopingModal } from '../CrossFilters/ScopingModal/useCrossFiltersScopingModal';
import FilterConfigurationLink from '../FilterConfigurationLink';

type SelectedKey = FilterBarOrientation | string | number;

const StyledMenuLabel = styled.span`
  display: flex;
  align-items: center;
  justify-content: space-between;

  .enable-cross-filters-text {
    padding-left: ${({ theme }) => `${theme.sizeUnit * 2}px`};
  }
`;

const StyledCheckbox = styled(Checkbox)`
  ${({ theme }) => `
  &,
  svg {
    display: inline-block;
    width: ${theme.sizeUnit * 4}px;
    height: ${theme.sizeUnit * 4}px;
  }
`}
`;

const CROSS_FILTERS_MENU_KEY = 'cross-filters-menu-key';
const CROSS_FILTERS_SCOPING_MENU_KEY = 'cross-filters-scoping-menu-key';
const ADD_EDIT_FILTERS_MENU_KEY = 'add-edit-filters-menu-key';

const isOrientation = (o: SelectedKey): o is FilterBarOrientation =>
  o === FilterBarOrientation.Vertical || o === FilterBarOrientation.Horizontal;

const FilterBarSettings = () => {
  const theme = useTheme();
  const dispatch = useDispatch();
  const isCrossFiltersEnabled = useSelector<RootState, boolean>(
    ({ dashboardInfo }) => dashboardInfo.crossFiltersEnabled,
  );
  const filterBarOrientation = useSelector<RootState, FilterBarOrientation>(
    ({ dashboardInfo }) => dashboardInfo.filterBarOrientation,
  );
  const [selectedFilterBarOrientation, setSelectedFilterBarOrientation] =
    useState(filterBarOrientation);

  const [crossFiltersEnabled, setCrossFiltersEnabled] = useState<boolean>(
    isCrossFiltersEnabled,
  );
  const canEdit = useSelector<RootState, boolean>(
    ({ dashboardInfo }) => dashboardInfo.dash_edit_perm,
  );
  const filters = useFilters();
  const filterValues = useMemo(() => Object.values(filters), [filters]);
  const dashboardId = useSelector<RootState, number>(
    ({ dashboardInfo }) => dashboardInfo.id,
  );

  const [openScopingModal, scopingModal] = useCrossFiltersScopingModal();

  const { openFilterConfigModal, FilterConfigModalComponent } =
    useFilterConfigModal({
      createNewOnOpen: filterValues.length === 0,
      dashboardId,
    });

  const updateCrossFiltersSetting = useCallback(
    async isEnabled => {
      if (!isEnabled) {
        dispatch(clearDataMaskState());
      }
      await dispatch(saveCrossFiltersSetting(isEnabled));
    },
    [dispatch],
  );

  const toggleCrossFiltering = useCallback(() => {
    setCrossFiltersEnabled(!crossFiltersEnabled);
    updateCrossFiltersSetting(!crossFiltersEnabled);
  }, [crossFiltersEnabled, updateCrossFiltersSetting]);

  const toggleFilterBarOrientation = useCallback(
    async (orientation: FilterBarOrientation) => {
      if (orientation === filterBarOrientation) {
        return;
      }
      // set displayed selection in local state for immediate visual response after clicking
      setSelectedFilterBarOrientation(orientation);
      try {
        // save selection in Redux and backend
        await dispatch(saveFilterBarOrientation(orientation));
      } catch {
        // revert local state in case of error when saving
        setSelectedFilterBarOrientation(filterBarOrientation);
      }
    },
    [dispatch, filterBarOrientation],
  );

  const handleClick = useCallback(
    (
      selection: Parameters<
        Required<Pick<MenuProps, 'onSelect'>>['onSelect']
      >[0],
    ) => {
      const selectedKey: SelectedKey = selection.key;
      if (selectedKey === CROSS_FILTERS_MENU_KEY) {
        toggleCrossFiltering();
      } else if (isOrientation(selectedKey)) {
        toggleFilterBarOrientation(selectedKey);
      } else if (selectedKey === CROSS_FILTERS_SCOPING_MENU_KEY) {
        openScopingModal();
      } else if (selectedKey === ADD_EDIT_FILTERS_MENU_KEY) {
        openFilterConfigModal();
      }
    },
    [
      openScopingModal,
      toggleCrossFiltering,
      toggleFilterBarOrientation,
      openFilterConfigModal,
    ],
  );

  const crossFiltersMenuItem = useMemo(
    () => (
      <StyledMenuLabel>
        <StyledCheckbox
          className="enable-cross-filters"
          checked={crossFiltersEnabled}
          onChange={checked => setCrossFiltersEnabled(checked || false)}
        />{' '}
        <span className="enable-cross-filters-text">
          {t('Enable cross-filtering')}
        </span>
      </StyledMenuLabel>
    ),
    [crossFiltersEnabled],
  );

  const menuItems = useMemo(() => {
    const items: MenuProps['items'] = [];

    if (canEdit) {
      items.push({
        key: ADD_EDIT_FILTERS_MENU_KEY,
        label: (
          <FilterConfigurationLink>
            {t('Add or edit filters')}
          </FilterConfigurationLink>
        ),
      });
      if (canEdit) {
        items.push({ type: 'divider' });
      }
    }
    if (canEdit) {
      items.push({
        key: CROSS_FILTERS_MENU_KEY,
        label: crossFiltersMenuItem,
      });
      items.push({
        key: CROSS_FILTERS_SCOPING_MENU_KEY,
        label: t('Cross-filtering scoping'),
      });
      items.push({ type: 'divider' });
    }
    if (canEdit) {
      items.push({
        key: 'placement',
        label: t('Orientation of filter bar'),
        children: [
          {
            key: FilterBarOrientation.Vertical,
            label: (
              <Space>
                {t('Vertical (Left)')}
                {selectedFilterBarOrientation ===
                  FilterBarOrientation.Vertical && (
                  <Icons.CheckOutlined
                    iconColor={theme.colors.primary.base}
                    css={css`
                      vertical-align: -${theme.gridUnit * 0.03125}em;
                    `}
                    iconSize="m"
                  />
                )}
              </Space>
            ),
          },
          {
            key: FilterBarOrientation.Horizontal,
            label: (
              <Space>
                {t('Horizontal (Top)')}
                {selectedFilterBarOrientation ===
                  FilterBarOrientation.Horizontal && (
                  <Icons.CheckOutlined
                    iconSize="m"
                    css={css`
                      vertical-align: middle;
                    `}
                  />
                )}
              </Space>
            ),
          },
        ],
        ...{ 'data-test': 'dropdown-selectable-icon-submenu' },
      });
    }
    return items;
  }, [
    selectedFilterBarOrientation,
    canEdit,
    crossFiltersMenuItem,
    dashboardId,
    filterValues,
  ]);

  if (!menuItems.length) {
    return null;
  }

  return (
    <>
      <Dropdown
        menu={{
          onClick: handleClick,
          items: menuItems,
          selectedKeys: [selectedFilterBarOrientation],
        }}
        trigger={['click']}
      >
<<<<<<< HEAD
        <Button buttonStyle="link" style={{ color: theme.colorIcon }}>
          <Icons.Gear name="gear" data-test="filterbar-orientation-icon" />
=======
        <Button
          type="link"
          css={css`
            padding: 0;
          `}
        >
          <Icons.SettingOutlined
            iconSize="xl"
            name="gear"
            data-test="filterbar-orientation-icon"
          />
>>>>>>> 4f166a03
        </Button>
      </Dropdown>
      {scopingModal}
      {FilterConfigModalComponent}
    </>
  );
};

export default FilterBarSettings;<|MERGE_RESOLUTION|>--- conflicted
+++ resolved
@@ -215,7 +215,7 @@
                   <Icons.CheckOutlined
                     iconColor={theme.colors.primary.base}
                     css={css`
-                      vertical-align: -${theme.gridUnit * 0.03125}em;
+                      vertical-align: -${theme.sizeUnit * 0.03125}em;
                     `}
                     iconSize="m"
                   />
@@ -267,10 +267,6 @@
         }}
         trigger={['click']}
       >
-<<<<<<< HEAD
-        <Button buttonStyle="link" style={{ color: theme.colorIcon }}>
-          <Icons.Gear name="gear" data-test="filterbar-orientation-icon" />
-=======
         <Button
           type="link"
           css={css`
@@ -282,7 +278,6 @@
             name="gear"
             data-test="filterbar-orientation-icon"
           />
->>>>>>> 4f166a03
         </Button>
       </Dropdown>
       {scopingModal}
