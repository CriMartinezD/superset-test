--- conflicted
+++ resolved
@@ -47,12 +47,7 @@
   shouldForwardProp: propName => propName !== 'isDragging',
 })<IconType & { isDragging: boolean }>`
   ${({ isDragging, theme }) => `
-<<<<<<< HEAD
     font-size: ${theme.fontSize}px;
-    margin-top: 15px;
-=======
-    font-size: ${theme.typography.sizes.m}px;
->>>>>>> 4f166a03
     cursor: ${isDragging ? 'grabbing' : 'grab'};
     padding-left: ${theme.sizeUnit}px;
   `}
