--- conflicted
+++ resolved
@@ -57,11 +57,7 @@
 const HeaderAction = styled.div`
   display: none;
   position: absolute;
-<<<<<<< HEAD
-  right: ${({ theme }) => theme.sizeUnit * 3}px;
-=======
   right: 0;
->>>>>>> dbc7db98
   &.main {
     flex-direction: row;
     justify-content: center;
