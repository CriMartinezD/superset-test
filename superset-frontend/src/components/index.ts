--- conflicted
+++ resolved
@@ -57,15 +57,6 @@
   Breadcrumb as AntdBreadcrumb,
   Checkbox as AntdCheckbox,
   Collapse as AntdCollapse,
-<<<<<<< HEAD
-  Form as AntdForm,
-  Input as AntdInput,
-  Slider as AntdSlider,
-  Tabs as AntdTabs,
-  Tooltip as AntdTooltip,
-=======
-  Select as AntdSelect,
->>>>>>> d2668358
 } from 'antd';
 
 // eslint-disable-next-line no-restricted-imports
