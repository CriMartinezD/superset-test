--- conflicted
+++ resolved
@@ -34,18 +34,14 @@
   width,
   height,
 }: ColumnConfigItemProps) {
-<<<<<<< HEAD
   const { colors, sizeUnit } = useTheme();
   const caretWidth = sizeUnit * 6;
-=======
-  const { colors, gridUnit } = useTheme();
-  const caretWidth = gridUnit * 6;
 
   const outerContainerStyle = css({
     display: 'flex',
     alignItems: 'center',
     cursor: 'pointer',
-    padding: `${gridUnit}px ${2 * gridUnit}px`,
+    padding: `${sizeUnit}px ${2 * sizeUnit}px`,
     borderBottom: `1px solid ${colors.grayscale.light2}`,
     position: 'relative',
     paddingRight: `${caretWidth}px`,
@@ -66,34 +62,33 @@
   const nameContainerStyle = css({
     display: 'flex',
     alignItems: 'center',
-    paddingLeft: column.isChildColumn ? gridUnit * 7 : gridUnit,
+    paddingLeft: column.isChildColumn ? sizeUnit * 7 : sizeUnit,
     flex: 1,
   });
 
   const nameTextStyle = css({
-    paddingLeft: gridUnit,
+    paddingLeft: sizeUnit,
   });
 
   const iconContainerStyle = css({
     display: 'flex',
     alignItems: 'center',
     position: 'absolute',
-    right: 3 * gridUnit,
-    top: 3 * gridUnit,
+    right: 3 * sizeUnit,
+    top: 3 * sizeUnit,
     transform: 'translateY(-50%)',
-    gap: gridUnit,
+    gap: sizeUnit,
     color: colors.grayscale.light1,
   });
 
   const theme = useTheme();
 
   const caretIconStyle = css({
-    fontSize: `${theme.typography.sizes.s}px`,
-    fontWeight: theme.typography.weights.normal,
-    color: theme.colors.grayscale.light1,
+    fontSize: `${theme.fontSizeSM}px`,
+    fontWeight: theme.fontWeightNormal,
+    color: theme.colorIcon,
   });
 
->>>>>>> 347c1740
   return (
     <Popover
       title={column.name}
@@ -109,43 +104,6 @@
       styles={{ body: { width, height } }}
       rootClassName="column-config-popover"
     >
-<<<<<<< HEAD
-      <div
-        css={{
-          display: 'flex',
-          alignItems: 'center',
-          cursor: 'pointer',
-          padding: `${sizeUnit}px ${2 * sizeUnit}px`,
-          borderBottom: `1px solid ${colors.grayscale.light2}`,
-          position: 'relative',
-          paddingRight: caretWidth,
-          '&:last-child': {
-            borderBottom: 'none',
-          },
-          '&:hover': {
-            background: colors.grayscale.light4,
-          },
-          '> .fa': {
-            color: colors.grayscale.light2,
-          },
-          '&:hover > .fa': {
-            color: colors.grayscale.light1,
-          },
-        }}
-      >
-        <ColumnTypeLabel type={column.type} />
-        {column.name}
-        {/* TODO: Remove fa-icon */}
-        {/* eslint-disable-next-line icons/no-fa-icons-usage */}
-        <i
-          className="fa fa-caret-right"
-          css={{
-            position: 'absolute',
-            right: 3 * sizeUnit,
-            top: 3 * sizeUnit,
-          }}
-        />
-=======
       <div css={outerContainerStyle}>
         <div css={nameContainerStyle}>
           <ColumnTypeLabel type={column.type} />
@@ -161,7 +119,6 @@
           )}
           <Icons.CaretRightOutlined css={caretIconStyle} />
         </div>
->>>>>>> 347c1740
       </div>
     </Popover>
   );
