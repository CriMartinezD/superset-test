/**
 * Licensed to the Apache Software Foundation (ASF) under one
 * or more contributor license agreements.  See the NOTICE file
 * distributed with this work for additional information
 * regarding copyright ownership.  The ASF licenses this file
 * to you under the Apache License, Version 2.0 (the
 * "License"); you may not use this file except in compliance
 * with the License.  You may obtain a copy of the License at
 *
 *   http://www.apache.org/licenses/LICENSE-2.0
 *
 * Unless required by applicable law or agreed to in writing,
 * software distributed under the License is distributed on an
 * "AS IS" BASIS, WITHOUT WARRANTIES OR CONDITIONS OF ANY
 * KIND, either express or implied.  See the License for the
 * specific language governing permissions and limitations
 * under the License.
 */

import {
  logging,
  styled,
  SupersetClient,
  SupersetClientResponse,
  getClientErrorObject,
  t,
  lruCache,
} from '@superset-ui/core';
import Chart from 'src/types/Chart';
import { intersection } from 'lodash';
import rison from 'rison';
import { FetchDataConfig, FilterValue } from 'src/components/ListView';
import SupersetText from 'src/utils/textUtils';
import { findPermission } from 'src/utils/findPermission';
import { User } from 'src/types/bootstrapTypes';
import { RecentActivity, WelcomeTable } from 'src/features/home/types';
import { Dashboard, Filter, TableTab } from './types';

// Modifies the rison encoding slightly to match the backend's rison encoding/decoding. Applies globally.
// Code pulled from rison.js (https://github.com/Nanonid/rison), rison is licensed under the MIT license.
(() => {
  const risonRef: {
    not_idchar: string;
    not_idstart: string;
    id_ok: RegExp;
    next_id: RegExp;
  } = rison as any;

  const l = [];
  for (let hi = 0; hi < 16; hi += 1) {
    for (let lo = 0; lo < 16; lo += 1) {
      if (hi + lo === 0) continue;
      const c = String.fromCharCode(hi * 16 + lo);
      if (!/\w|[-_./~]/.test(c))
        l.push(`\\u00${hi.toString(16)}${lo.toString(16)}`);
    }
  }

  risonRef.not_idchar = l.join('');
  risonRef.not_idstart = '-0123456789';

  const idrx = `[^${risonRef.not_idstart}${risonRef.not_idchar}][^${risonRef.not_idchar}]*`;

  risonRef.id_ok = new RegExp(`^${idrx}$`);
  risonRef.next_id = new RegExp(idrx, 'g');
})();

export const Actions = styled.div`
  color: ${({ theme }) => theme.colors.grayscale.base};
`;

const createFetchResourceMethod =
  (method: string) =>
  (
    resource: string,
    relation: string,
    handleError: (error: Response) => void,
    user?: { userId: string | number; firstName: string; lastName: string },
  ) =>
  async (filterValue = '', page: number, pageSize: number) => {
    const resourceEndpoint = `/api/v1/${resource}/${method}/${relation}`;
    const queryParams = rison.encode_uri({
      filter: filterValue,
      page,
      page_size: pageSize,
    });
    const { json = {} } = await SupersetClient.get({
      endpoint: `${resourceEndpoint}?q=${queryParams}`,
    });

    let fetchedLoggedUser = false;
    const loggedUser = user
      ? {
          label: `${user.firstName} ${user.lastName}`,
          value: user.userId,
        }
      : undefined;

    const data: { label: string; value: string | number }[] = [];
    json?.result
      ?.filter(({ text }: { text: string }) => text.trim().length > 0)
      .forEach(({ text, value }: { text: string; value: string | number }) => {
        if (
          loggedUser &&
          value === loggedUser.value &&
          text === loggedUser.label
        ) {
          fetchedLoggedUser = true;
        } else {
          data.push({
            label: text,
            value,
          });
        }
      });

    if (loggedUser && (!filterValue || fetchedLoggedUser)) {
      data.unshift(loggedUser);
    }

    return {
      data,
      totalCount: json?.count,
    };
  };

export const PAGE_SIZE = 5;
const getParams = (filters?: Filter[], selectColumns?: string[]) => {
  const params = {
    order_column: 'changed_on_delta_humanized',
    order_direction: 'desc',
    page: 0,
    page_size: PAGE_SIZE,
    filters,
    select_columns: selectColumns,
  };
  if (!filters) delete params.filters;
  if (!selectColumns) delete params.select_columns;
  return rison.encode(params);
};

export const getEditedObjects = (userId: string | number) => {
  const filters = {
    edited: [
      {
        col: 'changed_by',
        opr: 'rel_o_m',
        value: `${userId}`,
      },
    ],
  };
  const batch = [
    SupersetClient.get({
      endpoint: `/api/v1/dashboard/?q=${getParams(filters.edited)}`,
    }),
    SupersetClient.get({
      endpoint: `/api/v1/chart/?q=${getParams(filters.edited)}`,
    }),
  ];
  return Promise.all(batch)
    .then(([editedCharts, editedDashboards]) => {
      const res = {
        editedDash: editedDashboards.json?.result.slice(0, 3),
        editedChart: editedCharts.json?.result.slice(0, 3),
      };
      return res;
    })
    .catch(err => err);
};

export const getUserOwnedObjects = (
  userId: string | number,
  resource: string,
  filters: Filter[] = [
    {
      col: 'owners',
      opr: 'rel_m_m',
      value: `${userId}`,
    },
  ],
  selectColumns?: string[],
) =>
  SupersetClient.get({
    endpoint: `/api/v1/${resource}/?q=${getParams(filters, selectColumns)}`,
  }).then(res => res.json?.result);

export const getFilteredChartsandDashboards = (
  addDangerToast: (arg1: string, arg2: any) => any,
  filters: Filter[],
  dashboardSelectColumns?: string[],
  chartSelectColumns?: string[],
) => {
  const newBatch = [
    SupersetClient.get({
      endpoint: `/api/v1/chart/?q=${getParams(filters, chartSelectColumns)}`,
    }),
    SupersetClient.get({
      endpoint: `/api/v1/dashboard/?q=${getParams(
        filters,
        dashboardSelectColumns,
      )}`,
    }),
  ];
  return Promise.all(newBatch)
    .then(([chartRes, dashboardRes]) => ({
      other: [...chartRes.json.result, ...dashboardRes.json.result],
    }))
    .catch(errMsg => {
      addDangerToast(
        t('There was an error fetching the filtered charts and dashboards:'),
        errMsg,
      );
      return { other: [] };
    });
};

export const getRecentActivityObjs = (
  userId: string | number,
  recent: string,
  addDangerToast: (arg1: string, arg2: any) => any,
  filters: Filter[],
) =>
  SupersetClient.get({ endpoint: recent }).then(recentsRes => {
    const res: any = {};
    const distinctRes = lruCache<RecentActivity>(6);
    recentsRes.json.result.reverse().forEach((record: RecentActivity) => {
      distinctRes.set(record.item_url, record);
    });
    return getFilteredChartsandDashboards(addDangerToast, filters).then(
      ({ other }) => {
        res.other = other;
        res.viewed = distinctRes.values().reverse();
        return res;
      },
    );
  });

export const createFetchRelated = createFetchResourceMethod('related');
export const createFetchDistinct = createFetchResourceMethod('distinct');

export function createErrorHandler(
  handleErrorFunc: (
    errMsg?: string | Record<string, string[] | string>,
  ) => void,
) {
  return async (e: SupersetClientResponse | string) => {
    const parsedError = await getClientErrorObject(e);
    // Taking the first error returned from the API
    // @ts-ignore
    const errorsArray = parsedError?.errors;
    const config = await SupersetText;
    if (
      errorsArray?.length &&
      config?.ERRORS &&
      errorsArray[0].error_type in config.ERRORS
    ) {
      parsedError.message = config.ERRORS[errorsArray[0].error_type];
    }
    logging.error(e);
    handleErrorFunc(parsedError.message || parsedError.error);
  };
}

export function handleChartDelete(
  { id, slice_name: sliceName }: Chart,
  addSuccessToast: (arg0: string) => void,
  addDangerToast: (arg0: string) => void,
  refreshData: (arg0?: FetchDataConfig | null) => void,
  chartFilter?: string,
  userId?: string | number,
) {
  const filters = {
    pageIndex: 0,
    pageSize: PAGE_SIZE,
    sortBy: [
      {
        id: 'changed_on_delta_humanized',
        desc: true,
      },
    ],
    filters: [
      {
        id: 'created_by',
        operator: 'rel_o_m',
        value: `${userId}`,
      },
    ],
  };
  SupersetClient.delete({
    endpoint: `/api/v1/chart/${id}`,
  }).then(
    () => {
      if (chartFilter === 'Mine') refreshData(filters);
      else refreshData();
      addSuccessToast(t('Deleted: %s', sliceName));
    },
    () => {
      addDangerToast(t('There was an issue deleting: %s', sliceName));
    },
  );
}

export function handleDashboardDelete(
  { id, dashboard_title: dashboardTitle }: Dashboard,
  refreshData: (config?: FetchDataConfig | null) => void,
  addSuccessToast: (arg0: string) => void,
  addDangerToast: (arg0: string) => void,
  dashboardFilter?: string,
  userId?: string | number,
) {
  return SupersetClient.delete({
    endpoint: `/api/v1/dashboard/${id}`,
  }).then(
    () => {
      const filters = {
        pageIndex: 0,
        pageSize: PAGE_SIZE,
        sortBy: [
          {
            id: 'changed_on_delta_humanized',
            desc: true,
          },
        ],
        filters: [
          {
            id: 'owners',
            operator: 'rel_m_m',
            value: `${userId}`,
          },
        ],
      };
      if (dashboardFilter === 'Mine') refreshData(filters);
      else refreshData();
      addSuccessToast(t('Deleted: %s', dashboardTitle));
    },
    createErrorHandler(errMsg =>
      addDangerToast(
        t('There was an issue deleting %s: %s', dashboardTitle, errMsg),
      ),
    ),
  );
}

export function shortenSQL(sql: string, maxLines: number) {
  let lines: string[] = sql.split('\n');
  if (lines.length >= maxLines) {
    lines = lines.slice(0, maxLines);
    lines.push('...');
  }
  return lines.join('\n');
}

// loading card count for homepage
export const loadingCardCount = 5;

const breakpoints = [576, 768, 992, 1200];
export const mq = breakpoints.map(bp => `@media (max-width: ${bp}px)`);

export const CardContainer = styled.div<{
  showThumbnails?: boolean | undefined;
}>`
  ${({ showThumbnails, theme }) => `
    overflow: hidden;
    display: grid;
    grid-gap: ${theme.sizeUnit * 12}px ${theme.sizeUnit * 4}px;
    grid-template-columns: repeat(auto-fit, 300px);
    max-height: ${showThumbnails ? '314' : '148'}px;
    margin-top: ${theme.sizeUnit * -6}px;
    padding: ${
      showThumbnails
        ? `${theme.sizeUnit * 8 + 3}px ${theme.sizeUnit * 9}px`
        : `${theme.sizeUnit * 8 + 1}px ${theme.sizeUnit * 9}px`
    };
  `}
`;

export const CardStyles = styled.div`
  cursor: pointer;
  a {
    text-decoration: none;
  }
  .antd5-card-cover > div {
    /* Height is calculated based on 300px width, to keep the same aspect ratio as the 800*450 thumbnails */
    height: 168px;
  }
`;

<<<<<<< HEAD
export const StyledIcon = (theme: SupersetTheme) => css`
  margin: auto ${theme.sizeUnit * 2}px auto 0;
  color: ${theme.colors.grayscale.base};
`;

=======
>>>>>>> 4f166a03
export /* eslint-disable no-underscore-dangle */
const isNeedsPassword = (payload: any) =>
  typeof payload === 'object' &&
  Array.isArray(payload._schema) &&
  !!payload._schema?.find(
    (e: string) => e === 'Must provide a password for the database',
  );

export /* eslint-disable no-underscore-dangle */
const isNeedsSSHPassword = (payload: any) =>
  typeof payload === 'object' &&
  Array.isArray(payload._schema) &&
  !!payload._schema?.find(
    (e: string) => e === 'Must provide a password for the ssh tunnel',
  );

export /* eslint-disable no-underscore-dangle */
const isNeedsSSHPrivateKey = (payload: any) =>
  typeof payload === 'object' &&
  Array.isArray(payload._schema) &&
  !!payload._schema?.find(
    (e: string) => e === 'Must provide a private key for the ssh tunnel',
  );

export /* eslint-disable no-underscore-dangle */
const isNeedsSSHPrivateKeyPassword = (payload: any) =>
  typeof payload === 'object' &&
  Array.isArray(payload._schema) &&
  !!payload._schema?.find(
    (e: string) =>
      e === 'Must provide a private key password for the ssh tunnel',
  );

export const isAlreadyExists = (payload: any) =>
  typeof payload === 'string' &&
  payload.includes('already exists and `overwrite=true` was not passed');

export const getPasswordsNeeded = (errors: Record<string, any>[]) =>
  errors
    .map(error =>
      Object.entries(error.extra)
        .filter(([, payload]) => isNeedsPassword(payload))
        .map(([fileName]) => fileName),
    )
    .flat();

export const getSSHPasswordsNeeded = (errors: Record<string, any>[]) =>
  errors
    .map(error =>
      Object.entries(error.extra)
        .filter(([, payload]) => isNeedsSSHPassword(payload))
        .map(([fileName]) => fileName),
    )
    .flat();

export const getSSHPrivateKeysNeeded = (errors: Record<string, any>[]) =>
  errors
    .map(error =>
      Object.entries(error.extra)
        .filter(([, payload]) => isNeedsSSHPrivateKey(payload))
        .map(([fileName]) => fileName),
    )
    .flat();

export const getSSHPrivateKeyPasswordsNeeded = (
  errors: Record<string, any>[],
) =>
  errors
    .map(error =>
      Object.entries(error.extra)
        .filter(([, payload]) => isNeedsSSHPrivateKeyPassword(payload))
        .map(([fileName]) => fileName),
    )
    .flat();

export const getAlreadyExists = (errors: Record<string, any>[]) =>
  errors
    .map(error =>
      Object.entries(error.extra)
        .filter(([, payload]) => isAlreadyExists(payload))
        .map(([fileName]) => fileName),
    )
    .flat();

export const hasTerminalValidation = (errors: Record<string, any>[]) =>
  errors.some(error => {
    const noIssuesCodes = Object.entries(error.extra).filter(
      ([key]) => key !== 'issue_codes',
    );

    if (noIssuesCodes.length === 0) return true;

    return !noIssuesCodes.every(
      ([, payload]) =>
        isNeedsPassword(payload) ||
        isAlreadyExists(payload) ||
        isNeedsSSHPassword(payload) ||
        isNeedsSSHPrivateKey(payload) ||
        isNeedsSSHPrivateKeyPassword(payload),
    );
  });

export const checkUploadExtensions = (
  perm: Array<string>,
  cons: Array<string>,
) => {
  if (perm !== undefined) {
    return intersection(perm, cons).length > 0;
  }
  return false;
};

export const uploadUserPerms = (
  roles: Record<string, [string, string][]>,
  csvExt: Array<string>,
  colExt: Array<string>,
  excelExt: Array<string>,
  allowedExt: Array<string>,
) => {
  const canUploadCSV =
    findPermission('can_upload', 'Database', roles) &&
    checkUploadExtensions(csvExt, allowedExt);
  const canUploadColumnar =
    checkUploadExtensions(colExt, allowedExt) &&
    findPermission('can_upload', 'Database', roles);
  const canUploadExcel =
    checkUploadExtensions(excelExt, allowedExt) &&
    findPermission('can_upload', 'Database', roles);
  return {
    canUploadCSV,
    canUploadColumnar,
    canUploadExcel,
    canUploadData: canUploadCSV || canUploadColumnar || canUploadExcel,
  };
};

export function getFilterValues(
  tab: TableTab,
  welcomeTable: WelcomeTable,
  user?: User,
  otherTabFilters?: Filter[],
): FilterValue[] {
  if (
    tab === TableTab.Created ||
    (welcomeTable === WelcomeTable.SavedQueries && tab === TableTab.Mine)
  ) {
    return [
      {
        id: 'created_by',
        operator: 'rel_o_m',
        value: `${user?.userId}`,
      },
    ];
  }
  if (welcomeTable === WelcomeTable.SavedQueries && tab === TableTab.Favorite) {
    return [
      {
        id: 'id',
        operator: 'saved_query_is_fav',
        value: true,
      },
    ];
  }
  if (tab === TableTab.Mine && user) {
    return [
      {
        id: 'owners',
        operator: 'rel_m_m',
        value: `${user.userId}`,
      },
    ];
  }
  if (
    tab === TableTab.Favorite &&
    [WelcomeTable.Dashboards, WelcomeTable.Charts].includes(welcomeTable)
  ) {
    return [
      {
        id: 'id',
        operator:
          welcomeTable === WelcomeTable.Dashboards
            ? 'dashboard_is_favorite'
            : 'chart_is_favorite',
        value: true,
      },
    ];
  }
  if (tab === TableTab.Other) {
    return (otherTabFilters || []).map(flt => ({
      id: flt.col,
      operator: flt.opr,
      value: flt.value,
    }));
  }
  return [];
}<|MERGE_RESOLUTION|>--- conflicted
+++ resolved
@@ -385,14 +385,6 @@
   }
 `;
 
-<<<<<<< HEAD
-export const StyledIcon = (theme: SupersetTheme) => css`
-  margin: auto ${theme.sizeUnit * 2}px auto 0;
-  color: ${theme.colors.grayscale.base};
-`;
-
-=======
->>>>>>> 4f166a03
 export /* eslint-disable no-underscore-dangle */
 const isNeedsPassword = (payload: any) =>
   typeof payload === 'object' &&
