--- conflicted
+++ resolved
@@ -46,11 +46,7 @@
 
 export const formStyles = (theme: SupersetTheme) => css`
   .switch-label {
-<<<<<<< HEAD
-    color: ${theme.colorText};
-=======
     color: ${theme.colorTextSecondary};
->>>>>>> c444eed6
     margin-left: ${theme.sizeUnit * 4}px;
   }
 `;
