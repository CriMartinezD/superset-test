--- conflicted
+++ resolved
@@ -25,11 +25,7 @@
 import { Link } from 'react-router-dom';
 import { useQueryParams, BooleanParam } from 'use-query-params';
 import { get, isEmpty } from 'lodash';
-<<<<<<< HEAD
 import { Switch } from 'antd-v5';
-=======
-import { Switch } from 'src/components/Switch';
->>>>>>> dbc7db98
 
 import {
   t,
