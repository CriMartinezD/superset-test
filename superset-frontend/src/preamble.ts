/**
 * Licensed to the Apache Software Foundation (ASF) under one
 * or more contributor license agreements.  See the NOTICE file
 * distributed with this work for additional information
 * regarding copyright ownership.  The ASF licenses this file
 * to you under the Apache License, Version 2.0 (the
 * "License"); you may not use this file except in compliance
 * with the License.  You may obtain a copy of the License at
 *
 *   http://www.apache.org/licenses/LICENSE-2.0
 *
 * Unless required by applicable law or agreed to in writing,
 * software distributed under the License is distributed on an
 * "AS IS" BASIS, WITHOUT WARRANTIES OR CONDITIONS OF ANY
 * KIND, either express or implied.  See the License for the
 * specific language governing permissions and limitations
 * under the License.
 */
<<<<<<< HEAD
import 'abortcontroller-polyfill/dist/abortcontroller-polyfill-only';
=======
import { setConfig as setHotLoaderConfig } from 'react-hot-loader';
>>>>>>> 829e4d92
import dayjs from 'dayjs';
// eslint-disable-next-line no-restricted-imports
import { configure, makeApi, initFeatureFlags } from '@superset-ui/core';
import setupClient from './setup/setupClient';
import setupColors from './setup/setupColors';
import setupFormatters from './setup/setupFormatters';
import setupDashboardComponents from './setup/setupDashboardComponents';
import { User } from './types/bootstrapTypes';
import getBootstrapData, { applicationRoot } from './utils/getBootstrapData';

// eslint-disable-next-line import/no-mutable-exports
const bootstrapData = getBootstrapData();

// Configure translation
if (typeof window !== 'undefined') {
  configure({ languagePack: bootstrapData.common.language_pack });
  dayjs.locale(bootstrapData.common.locale);
} else {
  configure();
}

// Configure feature flags
initFeatureFlags(bootstrapData.common.feature_flags);

// Setup SupersetClient
setupClient({ appRoot: applicationRoot() });

setupColors(
  bootstrapData.common.extra_categorical_color_schemes,
  bootstrapData.common.extra_sequential_color_schemes,
);

// Setup number formatters
setupFormatters(
  bootstrapData.common.d3_format,
  bootstrapData.common.d3_time_format,
);

setupDashboardComponents();

const getMe = makeApi<void, User>({
  method: 'GET',
  endpoint: '/api/v1/me/',
});

/**
 * When you re-open the window, we check if you are still logged in.
 * If your session expired or you signed out, we'll redirect to login.
 * If you aren't logged in in the first place (!isActive), then we shouldn't do this.
 */
if (bootstrapData.user?.isActive) {
  document.addEventListener('visibilitychange', () => {
    // we only care about the tab becoming visible, not vice versa
    if (document.visibilityState !== 'visible') return;

    getMe().catch(() => {
      // ignore error, SupersetClient will redirect to login on a 401
    });
  });
}<|MERGE_RESOLUTION|>--- conflicted
+++ resolved
@@ -16,11 +16,6 @@
  * specific language governing permissions and limitations
  * under the License.
  */
-<<<<<<< HEAD
-import 'abortcontroller-polyfill/dist/abortcontroller-polyfill-only';
-=======
-import { setConfig as setHotLoaderConfig } from 'react-hot-loader';
->>>>>>> 829e4d92
 import dayjs from 'dayjs';
 // eslint-disable-next-line no-restricted-imports
 import { configure, makeApi, initFeatureFlags } from '@superset-ui/core';
