--- conflicted
+++ resolved
@@ -63,12 +63,8 @@
   PlusCircleOutlined,
   TableOutlined,
 } from '@ant-design/icons';
-<<<<<<< HEAD
-import { isEmpty } from 'lodash';
+import { isEmpty, debounce, isEqual } from 'lodash';
 import { Input, Space, Select } from 'antd-v5';
-=======
-import { debounce, isEmpty, isEqual } from 'lodash';
->>>>>>> 73701b72
 import {
   ColorSchemeEnum,
   DataColumnMeta,
@@ -185,8 +181,13 @@
   return sortIcon;
 }
 
-<<<<<<< HEAD
-function SearchInput({ count, value, onChange }: SearchInputProps) {
+function SearchInput({
+  count,
+  value,
+  onChange,
+  onBlur,
+  inputRef,
+}: SearchInputProps) {
   return (
     <Space direction="horizontal" size={4}>
       {t('Search')}
@@ -196,32 +197,12 @@
         placeholder={tn('search.num_records', count)}
         value={value}
         onChange={onChange}
+        onBlur={onBlur}
+        ref={inputRef}
       />
     </Space>
   );
 }
-=======
-const SearchInput = ({
-  count,
-  value,
-  onChange,
-  onBlur,
-  inputRef,
-}: SearchInputProps) => (
-  <span className="dt-global-filter">
-    {t('Search')}{' '}
-    <input
-      ref={inputRef}
-      aria-label={t('Search %s records', count)}
-      className="form-control input-sm"
-      placeholder={tn('search.num_records', count)}
-      value={value}
-      onChange={onChange}
-      onBlur={onBlur}
-    />
-  </span>
-);
->>>>>>> 73701b72
 
 function SelectPageSize({
   options,
